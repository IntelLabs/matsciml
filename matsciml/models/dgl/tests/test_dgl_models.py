from __future__ import annotations

import pytest

from matsciml.common import package_registry

if package_registry["dgl"]:
    import dgl
    import torch

    from matsciml.models.dgl import *

    dgl.seed(2151)
    torch.manual_seed(21610)

    @pytest.fixture
    def graph():
        graph = dgl.graph(
            [[0, 1], [1, 2], [2, 3], [3, 0], [3, 4], [4, 5], [4, 6], [4, 7]],
        )
        graph.ndata["pos"] = torch.rand(graph.num_nodes(), 3)
        graph.ndata["atomic_numbers"] = torch.randint(0, 100, (graph.num_nodes(),))
        graph.edata["r"] = torch.rand(graph.num_edges(), 1)
        graph.edata["mu"] = torch.rand(
            graph.num_edges(),
        )
        return {"graph": graph, "graph_variables": torch.rand(1, 16)}

    @pytest.mark.dependency()
    def test_gcn_conv(graph):
        model = GraphConvModel(
<<<<<<< HEAD
            atom_embedding_dim=128, out_dim=64, num_blocks=3, encoder_only=True,
=======
            atom_embedding_dim=128,
            out_dim=64,
            num_blocks=3,
            encoder_only=True,
>>>>>>> 0a49461c
        )
        # test without grads
        with torch.no_grad():
            g_z = model(graph)
        assert g_z.system_embedding.shape == (1, 64)
        # test with grads
        g_z = model(graph)
        assert hasattr(g_z.system_embedding, "grad_fn")
        # make sure every element is finite
        assert torch.isfinite(g_z.system_embedding).all()

    @pytest.mark.dependency()
    def test_mpnn(graph):
        model = MPNN(atom_embedding_dim=128, node_out_dim=16, encoder_only=True)
        with torch.no_grad():
            g_z = model(graph)
        assert g_z.system_embedding.shape == (1, 16)

        # test with grads
        g_z = model(graph)
        assert hasattr(g_z.system_embedding, "grad_fn")
        # make sure every element is finite
        assert torch.isfinite(g_z.system_embedding).all()

    @pytest.mark.dependency()
    def test_schnet_dgl(graph):
        model = SchNet(atom_embedding_dim=128, encoder_only=True)
        with torch.no_grad():
            g_z = model(graph)
        assert g_z.system_embedding.shape == (1, 128)

        # test with grads
        g_z = model(graph)
        assert hasattr(g_z.system_embedding, "grad_fn")
        # make sure every element is finite
        assert torch.isfinite(g_z.system_embedding).all()

    @pytest.mark.dependency()
    def test_egnn_dgl(graph):
        egnn_kwargs = {
            "embed_in_dim": 1,
            "embed_hidden_dim": 32,
            "embed_out_dim": 128,
            "embed_depth": 5,
            "embed_feat_dims": [128, 128, 128],
            "embed_message_dims": [128, 128, 128],
            "embed_position_dims": [64, 64],
            "embed_edge_attributes_dim": 0,
            "embed_activation": "relu",
            "embed_residual": True,
            "embed_normalize": True,
            "embed_tanh": True,
            "embed_activate_last": False,
            "embed_k_linears": 1,
            "embed_use_attention": False,
            "embed_attention_norm": "sigmoid",
            "readout": "sum",
            "node_projection_depth": 3,
            "node_projection_hidden_dim": 128,
            "node_projection_activation": "relu",
            "prediction_out_dim": 1,
            "prediction_depth": 3,
            "prediction_hidden_dim": 128,
            "prediction_activation": "relu",
            "encoder_only": True,
        }

        model = PLEGNNBackbone(**egnn_kwargs)
        with torch.no_grad():
            g_z = model(graph)
        # should match embed_out_dim
        assert g_z.system_embedding.shape == (1, 128)

        # test with grads
        g_z = model(graph)
        assert hasattr(g_z.system_embedding, "grad_fn")
        # make sure every element is finite
        assert torch.isfinite(g_z.system_embedding).all()

    @pytest.mark.dependency()
    def test_megnet_dgl(graph):
        megnet_kwargs = {
            "edge_feat_dim": 2,
            "node_feat_dim": 64,
            "graph_feat_dim": 16,
            "num_blocks": 2,
            "hiddens": [64, 64],
            "conv_hiddens": [64, 64],
            "s2s_num_layers": 2,
            "s2s_num_iters": 1,
            "output_hiddens": [64, 64],
            "is_classification": False,
        }

        model = MEGNet(**megnet_kwargs)
        with torch.no_grad():
            g_z = model(graph)
        # should match 128 + 128 + 64
        assert g_z.system_embedding.shape == (1, 320)

        # test with grads
        g_z = model(graph)
        assert hasattr(g_z.system_embedding, "grad_fn")
        # make sure every element is finite
        assert torch.isfinite(g_z.system_embedding).all()

    @pytest.mark.dependency()
    def test_dpp_dgl(graph):
        model = DimeNetPP()
        with torch.no_grad():
            g_z = model(graph)
        # should match the 'out_emb_size' argument
        assert g_z.system_embedding.shape == (1, 256)

        # test with grads
        g_z = model(graph)
        assert hasattr(g_z.system_embedding, "grad_fn")
        # make sure every element is finite
        assert torch.isfinite(g_z.system_embedding).all()


@pytest.mark.dependency()
def test_m3gnet_dgl(graph):
    import numpy as np
    from matgl.graph.compute import compute_pair_vector_and_distance

    graph["graph"].ndata["node_type"] = graph["graph"].ndata["atomic_numbers"]
    graph["graph"].ndata["num_nodes"] = torch.Tensor(
        len(graph["graph"].ndata["node_type"]),
    )
    images = np.zeros((len(graph["graph"].edges()[0]), 3))
    lattice_matrix = np.zeros((1, 3, 3))
    pbc_offset = torch.tensor(images, dtype=torch.float64)
<<<<<<< HEAD
    graph['graph'].edata["pbc_offset"] = pbc_offset.to(torch.int32)
    graph['graph'].edata["pbc_offshift"] = torch.matmul(
        pbc_offset, torch.tensor(lattice_matrix[0]),
    )
    graph['graph'].edata["lattice"] = torch.tensor(
        np.repeat(lattice_matrix, graph['graph'].num_edges(), axis=0), dtype=torch.float32,
    )
    ######

    bond_vec, bond_dist = compute_pair_vector_and_distance(graph['graph'])
    graph['graph'].edata["bond_vec"] = bond_vec
    graph['graph'].edata["bond_dist"] = bond_dist
    element_types = [
        'H', 'He', 'Li', 'Be', 'B', 'C', 'N', 'O', 'F', 'Ne', 'Na',
        'Mg', 'Al', 'Si', 'P', 'S', 'Cl', 'Ar', 'K', 'Ca', 'Sc',
        'Ti', 'V', 'Cr', 'Mn', 'Fe', 'Co', 'Ni', 'Cu', 'Zn', 'Ga',
        'Ge', 'As', 'Se', 'Br', 'Kr', 'Rb', 'Sr', 'Y', 'Zr', 'Nb',
        'Mo', 'Tc', 'Ru', 'Rh', 'Pd', 'Ag', 'Cd', 'In', 'Sn', 'Sb',
        'Te', 'I', 'Xe', 'Cs', 'Ba', 'La', 'Ce', 'Pr', 'Nd', 'Pm',
        'Sm', 'Eu', 'Gd', 'Tb', 'Dy', 'Ho', 'Er', 'Tm', 'Yb', 'Lu',
        'Hf', 'Ta', 'W', 'Re', 'Os', 'Ir', 'Pt', 'Au', 'Hg', 'Tl',
        'Pb', 'Bi', 'Po', 'At', 'Rn', 'Fr', 'Ra', 'Ac', 'Th', 'Pa',
        'U', 'Np', 'Pu', 'Am', 'Cm', 'Bk', 'Cf', 'Es', 'Fm', 'Md',
        'No', 'Lr', 'Rf', 'Db', 'Sg', 'Bh', 'Hs', 'Mt', 'Ds', 'Rg',
        'Cn', 'Nh', 'Fl', 'Mc', 'Lv', 'Ts', 'Og',
=======
    graph["graph"].edata["pbc_offset"] = pbc_offset.to(torch.int32)
    graph["graph"].edata["pbc_offshift"] = torch.matmul(
        pbc_offset,
        torch.tensor(lattice_matrix[0]),
    )
    graph["graph"].edata["lattice"] = torch.tensor(
        np.repeat(lattice_matrix, graph["graph"].num_edges(), axis=0),
        dtype=torch.float32,
    )
    ######

    bond_vec, bond_dist = compute_pair_vector_and_distance(graph["graph"])
    graph["graph"].edata["bond_vec"] = bond_vec
    graph["graph"].edata["bond_dist"] = bond_dist
    element_types = [
        "H",
        "He",
        "Li",
        "Be",
        "B",
        "C",
        "N",
        "O",
        "F",
        "Ne",
        "Na",
        "Mg",
        "Al",
        "Si",
        "P",
        "S",
        "Cl",
        "Ar",
        "K",
        "Ca",
        "Sc",
        "Ti",
        "V",
        "Cr",
        "Mn",
        "Fe",
        "Co",
        "Ni",
        "Cu",
        "Zn",
        "Ga",
        "Ge",
        "As",
        "Se",
        "Br",
        "Kr",
        "Rb",
        "Sr",
        "Y",
        "Zr",
        "Nb",
        "Mo",
        "Tc",
        "Ru",
        "Rh",
        "Pd",
        "Ag",
        "Cd",
        "In",
        "Sn",
        "Sb",
        "Te",
        "I",
        "Xe",
        "Cs",
        "Ba",
        "La",
        "Ce",
        "Pr",
        "Nd",
        "Pm",
        "Sm",
        "Eu",
        "Gd",
        "Tb",
        "Dy",
        "Ho",
        "Er",
        "Tm",
        "Yb",
        "Lu",
        "Hf",
        "Ta",
        "W",
        "Re",
        "Os",
        "Ir",
        "Pt",
        "Au",
        "Hg",
        "Tl",
        "Pb",
        "Bi",
        "Po",
        "At",
        "Rn",
        "Fr",
        "Ra",
        "Ac",
        "Th",
        "Pa",
        "U",
        "Np",
        "Pu",
        "Am",
        "Cm",
        "Bk",
        "Cf",
        "Es",
        "Fm",
        "Md",
        "No",
        "Lr",
        "Rf",
        "Db",
        "Sg",
        "Bh",
        "Hs",
        "Mt",
        "Ds",
        "Rg",
        "Cn",
        "Nh",
        "Fl",
        "Mc",
        "Lv",
        "Ts",
        "Og",
>>>>>>> 0a49461c
    ]

    model = M3GNet(element_types=element_types)
    with torch.no_grad():
        g_z = model(graph)
    # Scalar output right now
    assert g_z.shape == torch.Size([])

    # test with grads
    g_z = model(graph)
    assert hasattr(g_z, "grad_fn")
    # make sure every element is finite
    assert torch.isfinite(g_z).all()<|MERGE_RESOLUTION|>--- conflicted
+++ resolved
@@ -29,14 +29,10 @@
     @pytest.mark.dependency()
     def test_gcn_conv(graph):
         model = GraphConvModel(
-<<<<<<< HEAD
-            atom_embedding_dim=128, out_dim=64, num_blocks=3, encoder_only=True,
-=======
             atom_embedding_dim=128,
             out_dim=64,
             num_blocks=3,
             encoder_only=True,
->>>>>>> 0a49461c
         )
         # test without grads
         with torch.no_grad():
@@ -170,19 +166,21 @@
     images = np.zeros((len(graph["graph"].edges()[0]), 3))
     lattice_matrix = np.zeros((1, 3, 3))
     pbc_offset = torch.tensor(images, dtype=torch.float64)
-<<<<<<< HEAD
-    graph['graph'].edata["pbc_offset"] = pbc_offset.to(torch.int32)
-    graph['graph'].edata["pbc_offshift"] = torch.matmul(
-        pbc_offset, torch.tensor(lattice_matrix[0]),
+    graph["graph"].edata["pbc_offset"] = pbc_offset.to(torch.int32)
+    graph["graph"].edata["pbc_offshift"] = torch.matmul(
+        pbc_offset,
+        torch.tensor(lattice_matrix[0]),
     )
-    graph['graph'].edata["lattice"] = torch.tensor(
-        np.repeat(lattice_matrix, graph['graph'].num_edges(), axis=0), dtype=torch.float32,
+    graph["graph"].edata["lattice"] = torch.tensor(
+        np.repeat(lattice_matrix, graph["graph"].num_edges(), axis=0),
+        dtype=torch.float32,
     )
     ######
 
-    bond_vec, bond_dist = compute_pair_vector_and_distance(graph['graph'])
-    graph['graph'].edata["bond_vec"] = bond_vec
-    graph['graph'].edata["bond_dist"] = bond_dist
+    bond_vec, bond_dist = compute_pair_vector_and_distance(graph["graph"])
+    graph["graph"].edata["bond_vec"] = bond_vec
+    graph["graph"].edata["bond_dist"] = bond_dist
+    # fmt: off
     element_types = [
         'H', 'He', 'Li', 'Be', 'B', 'C', 'N', 'O', 'F', 'Ne', 'Na',
         'Mg', 'Al', 'Si', 'P', 'S', 'Cl', 'Ar', 'K', 'Ca', 'Sc',
@@ -196,142 +194,8 @@
         'U', 'Np', 'Pu', 'Am', 'Cm', 'Bk', 'Cf', 'Es', 'Fm', 'Md',
         'No', 'Lr', 'Rf', 'Db', 'Sg', 'Bh', 'Hs', 'Mt', 'Ds', 'Rg',
         'Cn', 'Nh', 'Fl', 'Mc', 'Lv', 'Ts', 'Og',
-=======
-    graph["graph"].edata["pbc_offset"] = pbc_offset.to(torch.int32)
-    graph["graph"].edata["pbc_offshift"] = torch.matmul(
-        pbc_offset,
-        torch.tensor(lattice_matrix[0]),
-    )
-    graph["graph"].edata["lattice"] = torch.tensor(
-        np.repeat(lattice_matrix, graph["graph"].num_edges(), axis=0),
-        dtype=torch.float32,
-    )
-    ######
-
-    bond_vec, bond_dist = compute_pair_vector_and_distance(graph["graph"])
-    graph["graph"].edata["bond_vec"] = bond_vec
-    graph["graph"].edata["bond_dist"] = bond_dist
-    element_types = [
-        "H",
-        "He",
-        "Li",
-        "Be",
-        "B",
-        "C",
-        "N",
-        "O",
-        "F",
-        "Ne",
-        "Na",
-        "Mg",
-        "Al",
-        "Si",
-        "P",
-        "S",
-        "Cl",
-        "Ar",
-        "K",
-        "Ca",
-        "Sc",
-        "Ti",
-        "V",
-        "Cr",
-        "Mn",
-        "Fe",
-        "Co",
-        "Ni",
-        "Cu",
-        "Zn",
-        "Ga",
-        "Ge",
-        "As",
-        "Se",
-        "Br",
-        "Kr",
-        "Rb",
-        "Sr",
-        "Y",
-        "Zr",
-        "Nb",
-        "Mo",
-        "Tc",
-        "Ru",
-        "Rh",
-        "Pd",
-        "Ag",
-        "Cd",
-        "In",
-        "Sn",
-        "Sb",
-        "Te",
-        "I",
-        "Xe",
-        "Cs",
-        "Ba",
-        "La",
-        "Ce",
-        "Pr",
-        "Nd",
-        "Pm",
-        "Sm",
-        "Eu",
-        "Gd",
-        "Tb",
-        "Dy",
-        "Ho",
-        "Er",
-        "Tm",
-        "Yb",
-        "Lu",
-        "Hf",
-        "Ta",
-        "W",
-        "Re",
-        "Os",
-        "Ir",
-        "Pt",
-        "Au",
-        "Hg",
-        "Tl",
-        "Pb",
-        "Bi",
-        "Po",
-        "At",
-        "Rn",
-        "Fr",
-        "Ra",
-        "Ac",
-        "Th",
-        "Pa",
-        "U",
-        "Np",
-        "Pu",
-        "Am",
-        "Cm",
-        "Bk",
-        "Cf",
-        "Es",
-        "Fm",
-        "Md",
-        "No",
-        "Lr",
-        "Rf",
-        "Db",
-        "Sg",
-        "Bh",
-        "Hs",
-        "Mt",
-        "Ds",
-        "Rg",
-        "Cn",
-        "Nh",
-        "Fl",
-        "Mc",
-        "Lv",
-        "Ts",
-        "Og",
->>>>>>> 0a49461c
     ]
+    # fmt: on
 
     model = M3GNet(element_types=element_types)
     with torch.no_grad():
