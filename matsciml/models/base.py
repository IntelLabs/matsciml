# Copyright (C) 2022-3 Intel Corporation
# SPDX-License-Identifier: MIT License
from __future__ import annotations

from abc import ABC, abstractmethod
from collections.abc import Iterable
from contextlib import ExitStack, nullcontext
from pathlib import Path
from typing import Any, ContextManager, Dict, List, Optional, Type, Union
from warnings import warn

import pytorch_lightning as pl
import torch
from einops import reduce
from torch import Tensor, nn
from torch.optim import AdamW, Optimizer, lr_scheduler

from matsciml.common import package_registry
from matsciml.common.registry import registry
from matsciml.common.types import AbstractGraph, BatchDict, DataDict, Embeddings
from matsciml.models.common import OutputHead
from matsciml.modules.normalizer import Normalizer

if package_registry["dgl"]:
    import dgl

if package_registry["pyg"]:
    import torch_geometric as pyg

__all__ = [
    "AbstractEnergyModel",
    "ScalarRegressionTask",
    "BinaryClassificationTask",
    "ForceRegressionTask",
    "CrystalSymmetryClassificationTask",
    "MultiTaskLitModule",
    "OpenCatalystInference",
    "IS2REInference",
    "S2EFInference",
]

"""
base.py

This module implements all the base classes for task and model
abstraction.

The way models and tasks are meant to be composed is as follows:
An abstract GNN architecture inherits from either `AbstractS2EFModel`
or `AbstractIS2REModel`: this abstracts out things like force computation
in the former, where the `forward` pass computes the energy, and the
class implements the `compute_force` method that uses autograd for
the force.

The GNN model is then passed as "the model" within a PyTorch Lightning
Module, which takes care of all the loss computation, normalization,
logging, and CPU/GPU/TPU transfers.

"""


def decorate_color(color: str):
    """This creates a logging function with flair"""

    def debug_message(logger, message: str) -> None:
        logger.debug(f"\033{color} {message}\033[00m")

    return debug_message


# set up different colors for logging
debug_green = decorate_color("[92m")
debug_lightpurple = decorate_color("[94m")
debug_cyan = decorate_color("[96m")


def dynamic_gradients_context(need_grad: bool, has_rnn: bool) -> ContextManager:
    """
    Conditional gradient context manager, based on whether or not
    force computation is necessary in the process.
    This is necessary because there are actually two contexts
    necessary: enable gradient computation _and_ make sure we
    aren't in inference mode, which is enabled by PyTorch Lightning
    for faster inference.
    If this is `regress_forces` is set to False, a `nullcontext`
    is applied that does nothing.
    Parameters
    ----------
    need_grad : bool
        Flag to designate whether or not gradients need to be forced
        within this code block.
    has_rnn : bool
        Flag to indicate whether or not RNNs are being used in this
        model, which will disable cudnn to enable double backprop.
    Returns
    -------
    ContextManager
        Joint context, combining `inference_mode` and `enable_grad`,
        otherwise a `nullcontext` if `need_grad` is `False`.
    """
    manager = ExitStack()
    if need_grad:
        contexts = [torch.inference_mode(False), torch.enable_grad()]
        # if we're also using CUDA, there is an additional context to allow
        # RNNs to do double backprop
        if torch.cuda.is_available() and has_rnn:
            contexts.append(torch.backends.cudnn.flags(enabled=False))
        for cxt in contexts:
            manager.enter_context(cxt)
    else:
        manager.enter_context(nullcontext())
    return manager


def rnn_force_train_mode(module: nn.Module) -> None:
    """
    Forces RNN subclasses into training mode to facilitate
    derivatives for force computation outside of training
    steps.
    See https://docs.nvidia.com/deeplearning/cudnn/api/index.html#cudnnRNNForward
    Parameters
    ----------
    module : nn.Module
        Abstract `torch.nn.Module` to check and toggle
    """
    # this try/except will catch non-CUDA enabled systems
    # this patch is only for cudnn
    try:
        _ = torch.cuda.current_device()
        if isinstance(module, nn.RNNBase):
            module.train()
    except AssertionError:
        pass


def lit_conditional_grad(regress_forces: bool):
    """
    Decorator function that will dynamically enable gradient
    computation. An example usage for this decorator is given in
    the `S2EFLitModule.forward` call, where we determine at
    runtime whether or not to enable gradients for the force
    computation by wrapping the embedded `gnn.forward` method.

    Parameters
    ----------
    regress_forces : bool
        Specifies whether or not to regress forces; if so,
        enable gradient computation.
    """

    def decorator(func):
        def cls_method(self, *args, **kwargs):
            f = func
            if regress_forces:
                f = torch.enable_grad()(func)
            return f(self, *args, **kwargs)

        return cls_method

    return decorator


def prepend_affix(metrics: dict[str, torch.Tensor], affix: str) -> None:
    """
    Mutate a dictionary in place, prepending an affix to keys.

    This is primarily for logging metrics, where we want to denote something
    originating from train/test/validation, etc.

    Parameters
    ----------
    metrics : Dict[str, torch.Tensor]
        Dictionary containing metrics
    affix : str
        Affix to prepend each key, for example "train" for training metrics.
    """
    keys = list(metrics.keys())
    for key in keys:
        metrics[f"{affix}.{key}"] = metrics[key]
        del metrics[key]


class BaseModel(nn.Module):
    def __init__(self, num_atoms=None, bond_feat_dim=None, num_targets=None):
        super().__init__()
        self.num_atoms = num_atoms
        self.bond_feat_dim = bond_feat_dim
        self.num_targets = num_targets

    def forward(self, data):
        raise NotImplementedError

    @property
    def num_params(self):
        return sum(p.numel() for p in self.parameters())


class AbstractTask(ABC, pl.LightningModule):
    # TODO the intention is for this class to supersede AbstractEnergyModel for DGL
    def __init__(
        self,
        atom_embedding_dim: int,
        num_atom_embedding: int = 100,
        embedding_kwargs: dict[str, Any] = {},
        encoder_only: bool = True,
    ) -> None:
        super().__init__()
        embedding_kwargs.setdefault("padding_idx", 0)
        self.atom_embedding = nn.Embedding(
            num_atom_embedding,
            atom_embedding_dim,
            **embedding_kwargs,
        )
        self.save_hyperparameters()

    @property
    def num_params(self) -> int:
        return sum(p.numel() for p in self.parameters())

    @property
    def has_rnn(self) -> bool:
        """
        Returns True if any components of this model contains an RNN unit that
        inherits from 'nn.RNNBase'.
        """
        return any([isinstance(block, nn.RNNBase) for block in self.modules()])

    @abstractmethod
    def read_batch(self, batch: BatchDict) -> DataDict:
        """
        This method must be implemented by subclasses to extract
        input data out of a batch and into a dictionary format ready
        to be ingested by the actual model.

        Parameters
        ----------
        batch : BatchDict
            Batch of input data to be read

        Returns
        -------
        DataDict
            Dictionary containing input data, i.e. graphs and other
            tensor structures to be passed into the model
        """
        ...

    @abstractmethod
    def read_batch_size(self, batch: BatchDict) -> int | None: ...

    @abstractmethod
    def _forward(self, *args, **kwargs) -> Embeddings:
        """
        Implements the actual logic of the architecture. Given a set
        of input features, produce outputs/predictions from the model.

        Returns
        -------
        Embeddings
            Data structure containing system/graph and point/node level embeddings.
        """
        ...

    def forward(self, batch: BatchDict) -> Embeddings:
        """
        Given a batch structure, extract out data and pass it into the
        neural network architecture. This implements the 'forward' method
        as expected of all children of 'nn.Module'; it is not intended to
        be overridden, instead modify the 'read_batch' and '_forward' methods
        to change how this model/class of models interact with data.

        Parameters
        ----------
        batch : BatchDict
            Batch of data to process

        Returns
        -------
        Embeddings
            Data structure containing system/graph and point/node level embeddings.
        """
        input_data = self.read_batch(batch)
        outputs = self._forward(**input_data)
        # raise an error to help spot models that have not yet been refactored
        if not isinstance(outputs, Embeddings):
            raise ValueError(
                "Encoder did not return `Embeddings` data structure: please refactor your model!",
            )
        return outputs


class AbstractPointCloudModel(AbstractTask):
    def read_batch(self, batch: BatchDict) -> DataDict:
        r"""
        Extract data needed for point cloud modeling from a batch.

        Notably, to facilitate force calculation, the point cloud
        "neighborhood" for atom positions is constructed **after**
        giving the primary task (i.e. ``ForceRegressionTask``) an
        opportunity to enable gradients for each sample within the point cloud.

        To clarify usage of ``pos`` and ``pc_pos``, the former represents
        the packed batch of positions without separating them into their
        individual point clouds: **this is used for force computation**
        where we want to end up with a force tensor with the same shape.
        ``pc_pos`` corresponds to the padded, molecule centered point
        cloud data that should be used as input to a point cloud model.

        Parameters
        ----------
        batch : BatchDict
            Batch of samples to process

        Returns
        -------
        DataDict
            Input data for a point cloud model to process, notably
            including particle positions and features
        """
        from matsciml.datasets.utils import pad_point_cloud

        assert isinstance(
            batch["pos"],
            torch.Tensor,
        ), "Expect 'pos' data to be a packed tensor of shape [N, 3]"
        data = {key: batch.get(key) for key in ["pc_features", "pos"]}
        # split the stacked positions into each individual point cloud
        temp_pos = batch["pos"].split(batch["sizes"])
        pc_pos = []
        # sizes records the number of centers being used
        sizes = []
        # loop over each sample within a batch
        for index, sample in enumerate(temp_pos):
            src_nodes, dst_nodes = batch["src_nodes"][index], batch["dst_nodes"][index]
            # use dst_nodes to gauge size because you will always have more
            # dst nodes than src nodes right now
            sizes.append(len(dst_nodes))
            # carve out neighborhoods as dictated by the dataset/transform definition
            sample_pc_pos = sample[src_nodes][None, :] - sample[dst_nodes][:, None]
            pc_pos.append(sample_pc_pos)
        # pad the position result
        pc_pos, mask = pad_point_cloud(pc_pos, max(sizes))
        # get the features and make sure the shapes are consistent for the
        # batch and neighborhood
        feat_shape = data.get("pc_features").shape
        assert (
            pc_pos.shape[:-1] == feat_shape[:-1]
        ), "Shape of point cloud neighborhood positions is different from features!"
        data["pc_pos"] = pc_pos
        data["mask"] = mask
        data["sizes"] = sizes
        return data

    @abstractmethod
    def _forward(
        self,
        pc_pos: torch.Tensor,
        pc_features: torch.Tensor,
        mask: torch.Tensor | None = None,
        sizes: list[int] | None = None,
        **kwargs,
    ) -> Embeddings:
        """
        Sets expected patterns for args for point cloud based modeling, whereby
        the bare minimum expected data are 'pos' and 'pc_features' akin to graph
        approaches.

        Parameters
        ----------
        pc_pos : torch.Tensor
            Padded point cloud neighborhood tensor, with shape ``[B, N, M, 3]``
            for ``B`` batch size and ``N`` padded size. For full pairwise point
            clouds, ``N == M``.
        pc_features : torch.Tensor
            Padded point cloud feature tensor, with shape ``[B, N, M, D_in]``
            for ``B`` batch size and ``N`` padded size. For full pairwise point
            clouds, ``N == M``.
        mask : Optional[torch.Tensor], optional
            Boolean tensor with shape ``[B, N, M]``, by default None. If supplied
            in conjuction with ``sizes``, will mask out contributions from padding
            nodes.
        sizes : Optional[List[int]], optional
            List of integers denoting the size of the first non-batch point cloud
            dimension, by default None. If supplied in conjuction with ``mask``,
            will mask out contributions from padding nodes.

        Returns
        -------
        torch.Tensor
            Output of a point cloud model; system-level embedding or predictions
        """
        ...

    @staticmethod
    def mask_model_output(
        result: torch.Tensor,
        mask: torch.Tensor,
        sizes: list[int],
        extensive: bool,
    ) -> torch.Tensor:
        r"""
        Perform a masked reduction over a point cloud model output.

        This effectively removes the contributions from node centers or source
        particles, i.e. the first non-batch dimension, that correspond to padding nodes.
        The resulting shape should be ``[B, D]`` with ``B`` batch size and ``D``
        desired output dimension.

        Parameters
        ----------
        result : torch.Tensor
            Result of a point cloud model, with shape ``[B, N, M, D]``
            for ``B`` batch size, ``N`` padded source nodes, ``M``
            padded destination nodes, and output dimension ``D``.
        mask : torch.Tensor
            A 3D boolean tensor of shape ``[B, N, M]``
        sizes : List[int]
            A list comprising the number of atom centers that are not padding
            nodes.
        extensive : bool
            If ``True``, sums over nodes, otherwise performs a mean reduction.

        Returns
        -------
        torch.Tensor
            Per-point cloud results, with shape ``[B, D]``
        """
        # extract out a mask over [B, N] for N atom centers, removing
        # padded center node contributions to the system output
        center_mask = mask[..., 0]
        # this extracts a [N, D] tensor with N total particles, D embedding dim
        unpadded_result = result[center_mask]
        # this splits up into embeddings per node
        split_results = unpadded_result.split(sizes)
        # figure out what reduction to perform over the particles
        if extensive:
            reduce = torch.sum
        else:
            reduce = torch.mean
        # should be [B, D] for B systems
        output = torch.stack([reduce(t, dim=0) for t in split_results])
        return output

    def read_batch_size(self, batch: BatchDict) -> None:
        # returns None, because batch size can be readily determined by Lightning
        return None


class AbstractGraphModel(AbstractTask):
    def __init__(
        self,
        atom_embedding_dim: int,
        num_atom_embedding: int = 100,
        embedding_kwargs: dict[str, Any] = {},
        encoder_only: bool = True,
    ) -> None:
        super().__init__(
            atom_embedding_dim,
            num_atom_embedding,
            embedding_kwargs,
            encoder_only,
        )

    def read_batch(self, batch: BatchDict) -> DataDict:
        assert (
            "graph" in batch
        ), f"Model {self.__class__.__name__} expects graph structures, but 'graph' key was not found in batch."
        graph = batch.get("graph")
        return {"graph": graph}

    @staticmethod
    def join_position_embeddings(
        pos: torch.Tensor,
        node_feats: torch.Tensor,
    ) -> torch.Tensor:
        """
        This is a method for conveniently embedding both positions and node features
        together. Given that not every type of model will use this approach, it is
        left for concrete classes to utilize rather than being the default.

        Parameters
        ----------
        pos : torch.Tensor
            2D tensor with [N, 3] containing coordinates of each node in N
        node_feats : torch.Tensor
            2D tensor with [N, D] containing features of each node in N. Typically
            this pertains to the embedding lookup features, but up to the developer

        Returns
        -------
        torch.Tensor
            2D tensor with shape [N, D + 3]
        """
        return torch.hstack([pos, node_feats])

    @abstractmethod
    def _forward(
        self,
        graph: AbstractGraph,
        node_feats: torch.Tensor,
        pos: torch.Tensor | None = None,
        edge_feats: torch.Tensor | None = None,
        graph_feats: torch.Tensor | None = None,
        **kwargs,
    ) -> Embeddings:
        """
        Sets args/kwargs for the expected components of a graph-based
        model. At the bare minimum, we expect some kind of abstract
        graph structure, along with tensors of atomic coordinates and
        numbers to process. Optionally, models can include edge and graph
        features, but is left for concrete classes to implement how
        these are obtained.

        Parameters
        ----------
        graph : AbstractGraph
            Graph structure implemented in a particular framework
        node_feats : torch.Tensor
            Atomic numbers or other featurizations, typically shape [N, ...] for N nuclei
        pos : Optional[torch.Tensor]
            Atom positions with shape [N, 3], by default None to make this optional
            as some architectures may pass them as 'node_feats'
        edge_feats : Optional[torch.Tensor], optional
            Edge features to process, by default None
        graph_feats : Optional[torch.Tensor], optional
            Graph-level attributes/features to use, by default None

        Returns
        -------
        torch.Tensor
            Model output; either embedding or projected output
        """
        ...


if package_registry["dgl"]:

    class AbstractDGLModel(AbstractGraphModel):
        def read_batch(self, batch: BatchDict) -> DataDict:
            """
            Extract DGLGraph structure and features to pass into the model.

            More complicated models can override this method to extract out edge and
            graph features as well.

            Parameters
            ----------
            batch : BatchDict
                Batch of data to process.

            Returns
            -------
            DataDict
                Dictionary of input features to pass into the model
            """
            data = super().read_batch(batch)
            graph = data.get("graph")
            assert isinstance(
                graph,
                dgl.DGLGraph,
            ), f"Model {self.__class__.__name__} expects DGL graphs, but data in 'graph' key is type {type(graph)}"
            atomic_numbers = data["graph"].ndata["atomic_numbers"].long()
            node_embeddings = self.atom_embedding(atomic_numbers)
            pos = graph.ndata["pos"]
            # optionally can fuse into a single tensor with `self.join_position_embeddings`
            data["node_feats"] = node_embeddings
            data["pos"] = pos
            # these keys are left as None, but are filler for concrete models to extract
            data.setdefault("edge_feats", None)
            data.setdefault("graph_feats", None)
            return data

        def read_batch_size(self, batch: BatchDict) -> int:
            # grabs the number of batch samples from the DGLGraph attribute
            graph = batch["graph"]
            return graph.batch_size


if package_registry["pyg"]:

    class AbstractPyGModel(AbstractGraphModel):
        def read_batch(self, batch: BatchDict) -> DataDict:
            """
            Extract PyG structure and features to pass into the model.

            More complicated models can override this method to extract out edge and
            graph features as well.

            Parameters
            ----------
            batch : BatchDict
                Batch of data to process.

            Returns
            -------
            DataDict
                Dictionary of input features to pass into the model
            """
            data = super().read_batch(batch)
            graph = data.get("graph")
            assert isinstance(
                graph,
                (pyg.data.Data, pyg.data.Batch),
            ), f"Model {self.__class__.__name__} expects PyG graphs, but data in 'graph' key is type {type(graph)}"
            for key in ["edge_feats", "graph_feats"]:
                data[key] = getattr(graph, key, None)
            atomic_numbers: torch.Tensor = getattr(graph, "atomic_numbers").to(
                torch.int,
            )
            node_embeddings = self.atom_embedding(atomic_numbers)
            pos: torch.Tensor = getattr(graph, "pos")
            # optionally can fuse into a single tensor with `self.join_position_embeddings`
            data["node_feats"] = node_embeddings
            data["pos"] = pos
            return data

        def read_batch_size(self, batch: BatchDict) -> int:
            graph = batch["graph"]
            return graph.num_graphs


class AbstractEnergyModel(pl.LightningModule):
    """
    At a minimum, the point of this is to help register associated models
    with PyTorch Lightning ModelRegistry; the expectation is that you get
    the graph energy as well as the atom forces.

    TODO - replace this class with `AbstractTask`, see #167 and #168
    """

    def __init__(self):
        super().__init__()
        self.save_hyperparameters()

    def forward(self, graph: dgl.DGLGraph) -> Tensor:
        """
        Implements the basic forward call for an S2EF task; given a graph,
        predict the energy. Force computation relies on a decorated version
        of this function, which is used by the `S2EFLitModule`.

        Parameters
        ----------
        graph : dgl.DGLGraph
            A DGL graph object

        Returns
        -------
        Tensor
            A float Tensor containing the energy of
            each graph, shape [G, 1] for G graphs
        """
        energy = self.forward(graph)
        return energy


@registry.register_task("BaseTaskModule")
class BaseTaskModule(pl.LightningModule):
    __task__ = None
    __needs_grads__ = []

    def __init__(
        self,
        encoder: nn.Module | None = None,
        encoder_class: type[nn.Module] | None = None,
        encoder_kwargs: dict[str, Any] | None = None,
        loss_func: type[nn.Module] | nn.Module | None = None,
        task_keys: list[str] | None = None,
        output_kwargs: dict[str, Any] = {},
        lr: float = 1e-4,
        weight_decay: float = 0.0,
        embedding_reduction_type: str = "mean",
        normalize_kwargs: dict[str, float] | None = None,
        scheduler_kwargs: dict[str, dict[str, Any]] | None = None,
        **kwargs,
    ) -> None:
        super().__init__()
        if encoder is not None:
            warn(
                f"Encoder object was passed directly into {self.__class__.__name__}; saved hyperparameters will be incomplete!",
            )
        if encoder_class is not None and encoder_kwargs:
            try:
                encoder = encoder_class(**encoder_kwargs)
            except:  # noqa: E722
                raise ValueError(
                    f"Unable to instantiate encoder {encoder_class} with kwargs: {encoder_kwargs}.",
                )
        if encoder is not None:
            self.encoder = encoder
        else:
            raise ValueError("No valid encoder passed.")
        if isinstance(loss_func, type):
            loss_func = loss_func()
        self.loss_func = loss_func
        default_heads = {"act_last": None, "hidden_dim": 128}
        default_heads.update(output_kwargs)
        self.output_kwargs = default_heads
        self.normalize_kwargs = normalize_kwargs
        self.task_keys = task_keys
        self.embedding_reduction_type = embedding_reduction_type
        self.save_hyperparameters(ignore=["encoder", "loss_func"])

    @property
    def task_keys(self) -> list[str]:
        return self._task_keys

    @task_keys.setter
    def task_keys(self, values: set | list[str] | None) -> None:
        """
        Ensures that the task keys are unique.

        Parameters
        ----------
        values : Union[set, List[str]]
            Array of keys to use to look up targets.
        """
        if values is None:
            values = []
        if isinstance(values, list):
            values = set(values)
        if isinstance(values, set):
            values = list(values)
        self._task_keys = values
        # if we're setting task keys we have enough to initialize
        # the output heads
        if not self.has_initialized:
            self.output_heads = self._make_output_heads()
            self.normalizers = self._make_normalizers()
        self.hparams["task_keys"] = self._task_keys

    @property
    def has_initialized(self) -> bool:
        if len(self.task_keys) == 0:
            return False
        output_heads = getattr(self, "output_heads", None)
        if output_heads is None:
            return False
        # basically if we've passed these two assertions, we should have
        # all the heads. We can't check against self.task_keys, because
        # some tasks like ForceRegressionTask doesn't actually use an output
        # head for the forces
        return True

    @abstractmethod
    def _make_output_heads(self) -> nn.ModuleDict: ...

    @property
    def output_heads(self) -> nn.ModuleDict:
        return self._output_heads

    @output_heads.setter
    def output_heads(self, heads: nn.ModuleDict) -> None:
        assert isinstance(
            heads,
            nn.ModuleDict,
        ), "Output heads must be an instance of `nn.ModuleDict`."
        assert len(heads) > 0, f"No output heads in {heads}."
        assert all(
            [key in self.task_keys for key in heads.keys()],
        ), f"Output head keys {heads.keys()} do not match any in tasks: {self.task_keys}."
        self._output_heads = heads

    @property
    def num_heads(self) -> int:
        return len(self.task_keys)

    @property
    def uses_normalizers(self) -> bool:
        # property determines if we normalize targets or not
        norms = getattr(self, "normalizers", None)
        if norms is None or self.__task__ in ["classification", "symmetry"]:
            return False
        return True

    @property
    def has_rnn(self) -> bool:
        """
        Property to determine whether or not this LightningModule contains
        RNNs. This is primarily to determine whether or not to enable/disable
        contexts with cudnn, as double backprop is not supported.

        Returns
        -------
        bool
            True if any module is a subclass of `RNNBase`, otherwise False.
        """
        return any([isinstance(module, nn.RNNBase) for module in self.modules()])

    def forward(
        self,
        batch: dict[str, torch.Tensor | dgl.DGLGraph | dict[str, torch.Tensor]],
    ) -> dict[str, torch.Tensor]:
        if "embeddings" in batch:
            embedding = batch.get("embeddings")
        else:
            embedding = self.encoder(batch)
        outputs = self.process_embedding(embedding)
        return outputs

    def process_embedding(self, embeddings: Embeddings) -> dict[str, torch.Tensor]:
        """
        Given a set of embeddings, output predictions for each head.

        Parameters
        ----------
        embeddings : torch.Tensor
            Batch of graph/point cloud embeddings

        Returns
        -------
        Dict[str, torch.Tensor]
            Predictions per output head
        """
        results = {}
        for key, head in self.output_heads.items():
            # in the event that we get multiple embeddings, we average
            # every dimension execpt the batch and dimensionality
            output = head(embeddings.system_embedding)
            output = reduce(
                output,
                "b ... d -> b d",
                reduction=self.embedding_reduction_type,
            )
            results[key] = output
        return results

    def _get_targets(
        self,
        batch: dict[str, torch.Tensor | dgl.DGLGraph | dict[str, torch.Tensor]],
    ) -> dict[str, torch.Tensor]:
        """
        Method for extracting targets out of a batch.

        Ultimately it is up to the individual task to determine how to obtain
        a dictionary of target tensors to use for loss computation, but this
        implements the base logic assuming everything is neatly in the "targets"
        key of a batch.

        Parameters
        ----------
        batch : Dict[str, Union[torch.Tensor, dgl.DGLGraph, Dict[str, torch.Tensor]]]
            Batch of samples from the dataset.

        Returns
        -------
        Dict[str, torch.Tensor]
            A flat dictionary containing target tensors.
        """
        target_dict = {}
        assert len(self.task_keys) != 0, "No target keys were set!"
        for key in self.task_keys:
            target_dict[key] = batch["targets"][key]
        return target_dict

    def _filter_task_keys(
        self,
        keys: list[str],
        batch: dict[str, torch.Tensor | dgl.DGLGraph | dict[str, torch.Tensor]],
    ) -> list[str]:
        """
        Implement a mechanism for filtering out keys for targets.

        The base class simply returns the keys without modification.

        Parameters
        ----------
        keys : List[str]
            List of task keys
        batch : Dict[str, Union[torch.Tensor, dgl.DGLGraph, Dict[str, torch.Tensor]]]
            Batch of training samples to inspect.

        Returns
        -------
        List[str]
            List of filtered task keys
        """
        return keys

    def _compute_losses(
        self,
        batch: dict[str, torch.Tensor | dgl.DGLGraph | dict[str, torch.Tensor]],
    ) -> dict[str, torch.Tensor | dict[str, torch.Tensor]]:
        """
        Compute pred versus target for every target, then sum.

        Parameters
        ----------
        batch : Dict[str, Union[torch.Tensor, dgl.DGLGraph, Dict[str, torch.Tensor]]]
            Batch of samples to evaluate on.

        embeddings : Optional[torch.Tensor]
            If provided, bypasses calling the encoder and obtains predictions
            from processing the embeddings. Mainly intended for use with multitask
            abstraction.

        Returns
        -------
        Dict[str, Union[torch.Tensor, Dict[str, torch.Tensor]]]
            Dictionary containing the joint loss, and a subdictionary
            containing each individual target loss.
        """
        targets = self._get_targets(batch)
        predictions = self(batch)
        losses = {}
        for key in self.task_keys:
            target_val = targets[key]
            if self.uses_normalizers:
                target_val = self.normalizers[key].norm(target_val)
            losses[key] = self.loss_func(predictions[key], target_val)
        total_loss: torch.Tensor = sum(losses.values())
        return {"loss": total_loss, "log": losses}

    def configure_optimizers(self) -> torch.optim.AdamW:
        opt = torch.optim.AdamW(
            self.parameters(),
            lr=self.hparams.lr,
            weight_decay=self.hparams.weight_decay,
        )
        # configure schedulers as a nested dictionary
        schedule_dict = getattr(self.hparams, "scheduler_kwargs", None)
        schedulers = []
        if schedule_dict:
            for scheduler_name, params in schedule_dict.items():
                # try get the scheduler class
                scheduler_class = getattr(lr_scheduler, scheduler_name, None)
                if not scheduler_class:
                    raise NameError(
                        f"{scheduler_class} was requested for LR scheduling, but is not in 'torch.optim.lr_scheduler'.",
                    )
                scheduler = scheduler_class(opt, **params)
                schedulers.append(scheduler)
        return [opt], schedulers

    def training_step(
        self,
        batch: dict[str, torch.Tensor | dgl.DGLGraph | dict[str, torch.Tensor]],
        batch_idx: int,
    ):
        loss_dict = self._compute_losses(batch)
        metrics = {}
        # prepending training flag for
        for key, value in loss_dict["log"].items():
            metrics[f"train_{key}"] = value
        try:
            batch_size = self.encoder.read_batch_size(batch)
        except:  # noqa: E722
            warn(
                "Unable to parse batch size from data, defaulting to `None` for logging.",
            )
            batch_size = None
        self.log_dict(metrics, on_step=True, prog_bar=True, batch_size=batch_size)
        return loss_dict

    def validation_step(
        self,
        batch: dict[str, torch.Tensor | dgl.DGLGraph | dict[str, torch.Tensor]],
        batch_idx: int,
    ):
        loss_dict = self._compute_losses(batch)
        metrics = {}
        # prepending training flag for
        for key, value in loss_dict["log"].items():
            metrics[f"val_{key}"] = value
        try:
            batch_size = self.encoder.read_batch_size(batch)
        except:  # noqa: E722
            warn(
                "Unable to parse batch size from data, defaulting to `None` for logging.",
            )
            batch_size = None
        self.log_dict(metrics, batch_size=batch_size)
        return loss_dict

    def test_step(
        self,
        batch: dict[str, torch.Tensor | dgl.DGLGraph | dict[str, torch.Tensor]],
        batch_idx: int,
    ):
        loss_dict = self._compute_losses(batch)
        metrics = {}
        # prepending training flag for
        for key, value in loss_dict["log"].items():
            metrics[f"test_{key}"] = value
        try:
            batch_size = self.encoder.read_batch_size(batch)
        except:  # noqa: E722
            warn(
                "Unable to parse batch size from data, defaulting to `None` for logging.",
            )
            batch_size = None
        self.log_dict(metrics, batch_size=batch_size)
        return loss_dict

    def _make_normalizers(self) -> dict[str, Normalizer]:
        """
        Instantiate a set of normalizers for targets associated with this task.

        Assumes that task keys has been set correctly, and the default behavior
        will use normalizers with a mean and standard deviation of zero and one.

        Returns
        -------
        Dict[str, Normalizer]
            Normalizers for each target
        """
        if self.normalize_kwargs is not None:
            norm_kwargs = self.normalize_kwargs
        else:
            norm_kwargs = {}
        normalizers = {}
        for key in self.task_keys:
            mean = norm_kwargs.get(f"{key}_mean", 0.0)
            std = norm_kwargs.get(f"{key}_std", 1.0)
            normalizers[key] = Normalizer(mean=mean, std=std, device=self.device)
        return normalizers

    @classmethod
    def from_pretrained_encoder(cls, task_ckpt_path: str | Path, **kwargs):
        """
        Attempts to instantiate a new task, adopting a previously trained encoder model.

        This function will load in a saved PyTorch Lightning checkpoint,
        copy over the hyperparameters needed to reconstruct the encoder,
        and simply maps the encoder ``state_dict`` to the new instance.

        ``Kwargs`` are passed directly into the creation of the task, and so can
        be thought of as just a task through the typical interface normally.

        Parameters
        ----------
        task_ckpt_path : Union[str, Path]
            Path to an existing task checkpoint file. Typically, this
            would be a PyTorch Lightning checkpoint.

        Examples
        --------
        1. Create a new task simply from training another one

        >>> new_task = ScalarRegressionTask.from_pretrained_encoder(
            "epoch=10-step=100.ckpt"
            )

        2. Create a new task, modifying output heads

        >>> new_taks = ForceRegressionTask.from_pretrained_encoder(
            "epoch=5-step=12516.ckpt",
            output_kwargs={
                "num_hidden": 3,
                "activation": "nn.ReLU"
            }
        )
        """
        if isinstance(task_ckpt_path, str):
            task_ckpt_path = Path(task_ckpt_path)
        assert (
            task_ckpt_path.exists()
        ), "Encoder checkpoint filepath specified but does not exist."
        ckpt = torch.load(task_ckpt_path)
        for key in ["encoder_class", "encoder_kwargs"]:
            assert (
                key in ckpt["hyper_parameters"]
            ), f"{key} expected to be in hyperparameters, but was not found."
            # copy over the data for the new task
            kwargs[key] = ckpt["hyper_parameters"][key]
        # construct the new task with random weights
        task = cls(**kwargs)
        # this only copies over encoder weights, and removes the 'encoder.'
        # pattern from keys
        encoder_weights = {
            key.replace("encoder.", ""): tensor
            for key, tensor in ckpt["state_dict"].items()
            if "encoder." in key
        }
        # load in pre-trained weights
        task.encoder.load_state_dict(encoder_weights)
        return task


@registry.register_task("ScalarRegressionTask")
class ScalarRegressionTask(BaseTaskModule):
    __task__ = "regression"

    """
    NOTE: You can have multiple targets, but each target is scalar.
    """

    def __init__(
        self,
        encoder: nn.Module | None = None,
        encoder_class: type[nn.Module] | None = None,
        encoder_kwargs: dict[str, Any] | None = None,
        loss_func: type[nn.Module] | nn.Module = nn.MSELoss,
        task_keys: list[str] | None = None,
        output_kwargs: dict[str, Any] = {},
        **kwargs: Any,
    ) -> None:
        super().__init__(
            encoder,
            encoder_class,
            encoder_kwargs,
            loss_func,
            task_keys,
            output_kwargs,
            **kwargs,
        )
        self.save_hyperparameters(ignore=["encoder", "loss_func"])

    def _make_output_heads(self) -> nn.ModuleDict:
        modules = {}
        for key in self.task_keys:
            modules[key] = OutputHead(1, **self.output_kwargs).to(self.device)
        return nn.ModuleDict(modules)

    def _filter_task_keys(
        self,
        keys: list[str],
        batch: dict[str, torch.Tensor | dgl.DGLGraph | dict[str, torch.Tensor]],
    ) -> list[str]:
        """
        Filters out task keys for scalar regression.

        This routine will filter out keys with targets that are multidimensional, since
        this is the _scalar_ regression task class.

        Parameters
        ----------
        keys : List[str]
            List of task keys
        batch : Dict[str, Union[torch.Tensor, dgl.DGLGraph, Dict[str, torch.Tensor]]]
            Batch of training samples to inspect.

        Returns
        -------
        List[str]
            List of filtered task keys
        """
        keys = super()._filter_task_keys(keys, batch)

        def checker(key) -> bool:
            # this ignores all non-tensor objects, and checks to make
            # sure the last target dimension is scalar
            target = batch["targets"][key]
            if isinstance(target, torch.Tensor):
                return target.size(-1) <= 1
            return False

        # this filters out targets that are multidimensional
        keys = list(filter(checker, keys))
        return keys

    def on_train_batch_start(self, batch: Any, batch_idx: int) -> int | None:
        """
        PyTorch Lightning hook to check OutputHeads are created.

        This will take data from the batch to determine which key to retrieve
        data from and how many heads to create.

        Parameters
        ----------
        batch : Dict[str, Union[torch.Tensor, dgl.DGLGraph, Dict[str, torch.Tensor]]]
            Batch of data from data loader.
        batch_idx : int
            Batch index.
        unused
            PyTorch Lightning hangover

        Returns
        -------
        Optional[int]
            Just returns the parent result.
        """
        status = super().on_train_batch_start(batch, batch_idx)
        # if there are no task keys set, task has not been initialized yet
        if len(self.task_keys) == 0:
            keys = batch["target_types"]["regression"]
            self.task_keys = self._filter_task_keys(keys, batch)
            # now add the parameters to our task's optimizer
            opt = self.optimizers()
            opt.add_param_group({"params": self.output_heads.parameters()})
            # create normalizers for each target
            self.normalizers = self._make_normalizers()
        return status

    def on_validation_batch_start(
        self,
        batch: any,
        batch_idx: int,
        dataloader_idx: int = 0,
    ):
        self.on_train_batch_start(batch, batch_idx)


@registry.register_task("MaceEnergyForceTask")
class MaceEnergyForceTask(BaseTaskModule):
    __task__ = "regression"
    """
    Class for training MACE on energy and forces

    """

    def __init__(
        self,
        encoder: Optional[nn.Module] = None,
        encoder_class: Optional[Type[nn.Module]] = None,
        encoder_kwargs: Optional[Dict[str, Any]] = None,
        loss_func: Union[Type[nn.Module], nn.Module] = nn.MSELoss,
<<<<<<< HEAD
        loss_coeff: Optional[Dict[str, Any]] = None,
=======
        loss_coeff: Optional[Dict[str,Any]] = None,
>>>>>>> 6f0a9e13
        task_keys: Optional[List[str]] = None,
        output_kwargs: Dict[str, Any] = {},
        **kwargs: Any,
    ) -> None:
        super().__init__(
            encoder,
            encoder_class,
            encoder_kwargs,
            loss_func,
            task_keys,
            output_kwargs,
            **kwargs,
        )
        self.save_hyperparameters(ignore=["encoder", "loss_func"])
        self.loss_coeff = loss_coeff

    def process_embedding(self, embeddings: Embeddings) -> Dict[str, torch.Tensor]:
        """
        Given a set of embeddings, output predictions for each head.

        Parameters
        ----------
        embeddings : torch.Tensor
            Batch of graph/point cloud embeddings

        Returns
        -------
        Dict[str, torch.Tensor]
            Predictions per output head
        """
        results = {}
        for key, head in self.output_heads.items():
            # in the event that we get multiple embeddings, we average
            # every dimension execpt the batch and dimensionality
            output = head(embeddings.system_embedding[key])
            output = reduce(output, "b ... d -> b d", reduction="mean")
            results[key] = output
        return results

<<<<<<< HEAD
=======

>>>>>>> 6f0a9e13
    def _compute_losses(
        self,
        batch: Dict[str, Union[torch.Tensor, dgl.DGLGraph, Dict[str, torch.Tensor]]],
    ) -> Dict[str, Union[torch.Tensor, Dict[str, torch.Tensor]]]:
        """
        Compute pred versus target for every target, then sum.
        With coefficients defined for each key
        Parameters
        ----------
        batch : Dict[str, Union[torch.Tensor, dgl.DGLGraph, Dict[str, torch.Tensor]]]
            Batch of samples to evaluate on.

        embeddings : Optional[torch.Tensor]
            If provided, bypasses calling the encoder and obtains predictions
            from processing the embeddings. Mainly intended for use with multitask
            abstraction.

        Returns
        -------
        Dict[str, Union[torch.Tensor, Dict[str, torch.Tensor]]]
            Dictionary containing the joint loss, and a subdictionary
            containing each individual target loss.
        """
        targets = self._get_targets(batch)
        predictions = self(batch)
        losses = {}
        for key in self.task_keys:
            target_val = targets[key]
            if self.uses_normalizers:
                target_val = self.normalizers[key].norm(target_val)
            if self.loss_coeff is None:
                coefficient = 1.0
            else:
                coefficient = self.loss_coeff[key]

            losses[key] = self.loss_func(predictions[key], target_val) * (
                coefficient / predictions[key].numel()
            )

<<<<<<< HEAD
        total_loss: torch.Tensor = sum(losses.values())
        return {"loss": total_loss, "log": losses}

=======
            losses[key] = self.loss_func(predictions[key], target_val)*(coefficient/predictions[key].numel())

        total_loss: torch.Tensor = sum(losses.values())
        return {"loss": total_loss, "log": losses}


>>>>>>> 6f0a9e13
    def _make_output_heads(self) -> nn.ModuleDict:
        modules = {}
        for key in self.task_keys:
            modules[key] = OutputHead(**self.output_kwargs[key]).to(self.device)
        return nn.ModuleDict(modules)

    def _filter_task_keys(
        self,
        keys: List[str],
        batch: Dict[str, Union[torch.Tensor, dgl.DGLGraph, Dict[str, torch.Tensor]]],
    ) -> List[str]:
        """
        Filters out task keys for scalar regression.

        This routine will filter out keys with targets that are multidimensional, since
        this is the _scalar_ regression task class.

        Parameters
        ----------
        keys : List[str]
            List of task keys
        batch : Dict[str, Union[torch.Tensor, dgl.DGLGraph, Dict[str, torch.Tensor]]]
            Batch of training samples to inspect.

        Returns
        -------
        List[str]
            List of filtered task keys
        """
        keys = super()._filter_task_keys(keys, batch)

        def checker(key) -> bool:
            # this ignores all non-tensor objects, and checks to make
            # sure the last target dimension is scalar
            target = batch["targets"][key]
            if isinstance(target, torch.Tensor):
                return target.size(-1) <= 1
            return False

        # this filters out targets that are multidimensional
        keys = list(filter(checker, keys))
        return keys

    def validation_step(
        self,
        batch: Dict[str, Union[torch.Tensor, dgl.DGLGraph, Dict[str, torch.Tensor]]],
        batch_idx: int,
    ):
<<<<<<< HEAD
        with torch.enable_grad():  # Enabled gradient for Force computation
=======
        with torch.enable_grad(): #Enabled gradient for Force computation
>>>>>>> 6f0a9e13
            loss_dict = self._compute_losses(batch)
        metrics = {}
        # prepending training flag for
        for key, value in loss_dict["log"].items():
            metrics[f"val_{key}"] = value
        try:
            batch_size = self.encoder.read_batch_size(batch)
        except:  # noqa: E722
            warn(
                "Unable to parse batch size from data, defaulting to `None` for logging."
            )
            batch_size = None
        self.log_dict(metrics, batch_size=batch_size)
        return loss_dict

    def test_step(
        self,
        batch: Dict[str, Union[torch.Tensor, dgl.DGLGraph, Dict[str, torch.Tensor]]],
        batch_idx: int,
    ):
        with torch.enable_grad():  # Enabled gradient for Force computation
            loss_dict = self._compute_losses(batch)
        metrics = {}
        # prepending training flag for
        for key, value in loss_dict["log"].items():
            metrics[f"test_{key}"] = value
        try:
            batch_size = self.encoder.read_batch_size(batch)
        except:  # noqa: E722
            warn(
                "Unable to parse batch size from data, defaulting to `None` for logging."
            )
            batch_size = None
        self.log_dict(metrics, batch_size=batch_size)
        return loss_dict

    def on_train_batch_start(self, batch: Any, batch_idx: int) -> Optional[int]:
        """
        PyTorch Lightning hook to check OutputHeads are created.

        This will take data from the batch to determine which key to retrieve
        data from and how many heads to create.

        Parameters
        ----------
        batch : Dict[str, Union[torch.Tensor, dgl.DGLGraph, Dict[str, torch.Tensor]]]
            Batch of data from data loader.
        batch_idx : int
            Batch index.
        unused
            PyTorch Lightning hangover

        Returns
        -------
        Optional[int]
            Just returns the parent result.
        """
        status = super().on_train_batch_start(batch, batch_idx)
        # if there are no task keys set, task has not been initialized yet
        if len(self.task_keys) == 0:
            keys = batch["target_types"]["regression"]
            self.task_keys = self._filter_task_keys(keys, batch)
            # now add the parameters to our task's optimizer
            opt = self.optimizers()
            opt.add_param_group({"params": self.output_heads.parameters()})
            # create normalizers for each target
            self.normalizers = self._make_normalizers()
        return status

    def on_validation_batch_start(
        self, batch: any, batch_idx: int, dataloader_idx: int = 0
    ):
        self.on_train_batch_start(batch, batch_idx)


@registry.register_task("BinaryClassificationTask")
class BinaryClassificationTask(BaseTaskModule):
    __task__ = "classification"

    """
    Same as the regression case; you can have multiple targets,
    but each target has to be a binary classification task.

    Output heads will produce logits by default alongside BCEWithLogitsLoss
    for computation; if otherwise, requires user intervention.
    """

    def __init__(
        self,
        encoder: nn.Module | None = None,
        encoder_class: type[nn.Module] | None = None,
        encoder_kwargs: dict[str, Any] | None = None,
        loss_func: type[nn.Module] | nn.Module = nn.BCEWithLogitsLoss,
        task_keys: list[str] | None = None,
        output_kwargs: dict[str, Any] = {},
        **kwargs,
    ) -> None:
        super().__init__(
            encoder,
            encoder_class,
            encoder_kwargs,
            loss_func,
            task_keys,
            output_kwargs,
            **kwargs,
        )
        self.save_hyperparameters(ignore=["encoder", "loss_func"])

    def _make_output_heads(self) -> nn.ModuleDict:
        modules = {}
        for key in self.task_keys:
            modules[key] = OutputHead(1, **self.output_kwargs).to(self.device)
        return nn.ModuleDict(modules)

    def on_train_batch_start(self, batch: Any, batch_idx: int) -> int | None:
        """
        PyTorch Lightning hook to check OutputHeads are created.

        This will take data from the batch to determine which key to retrieve
        data from and how many heads to create.

        Parameters
        ----------
        batch : Dict[str, Union[torch.Tensor, dgl.DGLGraph, Dict[str, torch.Tensor]]]
            Batch of data from data loader.
        batch_idx : int
            Batch index.
        unused
            PyTorch Lightning hangover

        Returns
        -------
        Optional[int]
            Just returns the parent result.
        """
        status = super().on_train_batch_start(batch, batch_idx)
        # if there are no task keys set, task has not been initialized yet
        if len(self.task_keys) == 0:
            keys = batch["target_types"]["classification"]
            self.task_keys = keys
            # now add the parameters to our task's optimizer
            opt = self.optimizers()
            opt.add_param_group({"params": self.output_heads.parameters()})
        return status

    def on_validation_batch_start(
        self,
        batch: Any,
        batch_idx: int,
        dataloader_idx: int = 0,
    ):
        self.on_train_batch_start(batch, batch_idx)


@registry.register_task("ForceRegressionTask")
class ForceRegressionTask(BaseTaskModule):
    __task__ = "regression"
    __needs_grads__ = ["pos"]

    def __init__(
        self,
        encoder: nn.Module | None = None,
        encoder_class: type[nn.Module] | None = None,
        encoder_kwargs: dict[str, Any] | None = None,
        loss_func: type[nn.Module] | nn.Module = nn.L1Loss,
        task_keys: list[str] | None = None,
        output_kwargs: dict[str, Any] = {},
        **kwargs,
    ) -> None:
        super().__init__(
            encoder,
            encoder_class,
            encoder_kwargs,
            loss_func,
            task_keys,
            output_kwargs,
            **kwargs,
        )
        self.save_hyperparameters(ignore=["encoder", "loss_func"])
        # have to enable double backprop
        self.automatic_optimization = False

    def _make_output_heads(self) -> nn.ModuleDict:
        # this task only utilizes one output head
        modules = {"energy": OutputHead(1, **self.output_kwargs).to(self.device)}
        return nn.ModuleDict(modules)

    def forward(
        self,
        batch: dict[str, torch.Tensor | dgl.DGLGraph | dict[str, torch.Tensor]],
    ) -> dict[str, torch.Tensor]:
        # for ease of use, this task will always compute forces
        with dynamic_gradients_context(True, self.has_rnn):
            # first ensure that positions tensor is backprop ready
            if "graph" in batch:
                graph = batch["graph"]
                # the DGL case
                if hasattr(graph, "ndata"):
                    pos: torch.Tensor = graph.ndata.get("pos")
                    # for frame averaging
                    fa_rot = graph.ndata.get("fa_rot", None)
                    fa_pos = graph.ndata.get("fa_pos", None)
                else:
                    # otherwise assume it's PyG
                    pos: torch.Tensor = graph.pos
                    # for frame averaging
                    fa_rot = getattr(graph, "fa_rot", None)
                    fa_pos = getattr(graph, "fa_pos", None)
            else:
                # assume point cloud otherwise
                pos: torch.Tensor = batch.get("pos")
                # no frame averaging architecture yet for point clouds
                fa_rot = None
                fa_pos = None
            if pos is None:
                raise ValueError(
                    "No atomic positions were found in batch - neither as standalone tensor nor graph.",
                )
            if isinstance(pos, torch.Tensor):
                pos.requires_grad_(True)
            elif isinstance(pos, list):
                [p.requires_grad_(True) for p in pos]
            else:
                raise ValueError(
                    f"'pos' data is required for force calculation, but isn't a tensor or a list of tensors: {type(pos)}.",
                )
            if isinstance(fa_pos, torch.Tensor):
                fa_pos.requires_grad_(True)
            elif isinstance(fa_pos, list):
                [f_p.requires_grad_(True) for f_p in fa_pos]
            if "embeddings" in batch:
                embeddings = batch.get("embeddings")
            else:
                embeddings = self.encoder(batch)
            natoms = batch.get("natoms", None)
            outputs = self.process_embedding(embeddings, pos, fa_rot, fa_pos, natoms)
        return outputs

    def process_embedding(
        self,
        embeddings: Embeddings,
        pos: torch.Tensor,
        fa_rot: None | torch.Tensor = None,
        fa_pos: None | torch.Tensor = None,
        natoms: None | torch.Tensor = None,
    ) -> dict[str, torch.Tensor]:
        outputs = {}

        def energy_and_force(
            pos: torch.Tensor, system_embedding: torch.Tensor
        ) -> Tuple[torch.Tensor, torch.Tensor]:
            energy = self.output_heads["energy"](system_embedding)
            # now use autograd for force calculation
            force = (
                -1
                * torch.autograd.grad(
                    energy,
                    pos,
                    grad_outputs=torch.ones_like(energy),
                    create_graph=True,
                )[0]
            )
            return energy, force

        if fa_pos is None:
            energy, force = energy_and_force(pos, embeddings.system_embedding)
        else:
            energy = []
            force = []
            for idx, pos in enumerate(fa_pos):
                frame_embedding = embeddings.system_embedding[:, idx, :]
                frame_energy, frame_force = energy_and_force(pos, frame_embedding)
                force.append(frame_force)
                energy.append(frame_energy)

        # check to see if we are frame averaging
        if fa_rot is not None:
            all_forces = []
            # loop over each frame prediction, and transform to guarantee
            # equivariance of frame averaging method
            natoms = natoms.squeeze(-1).to(int)
            for frame_idx, frame_rot in enumerate(fa_rot):
                repeat_rot = torch.repeat_interleave(
                    frame_rot,
                    natoms,
                    dim=0,
                ).to(self.device)
                rotated_forces = (
                    force[frame_idx].view(-1, 1, 3).bmm(repeat_rot.transpose(1, 2))
                )
                all_forces.append(rotated_forces)
            # combine all the force data into a single tensor
            force = torch.cat(all_forces, dim=1)
        # reduce outputs to what are expected shapes
        outputs["force"] = reduce(
            force,
            "n ... d -> n d",
            self.embedding_reduction_type,
            d=3,
        )
        outputs["energy"] = reduce(
            energy,
            "b ... d -> b d",
            self.embedding_reduction_type,
            d=1,
        )
        return outputs

    def _get_targets(
        self,
        batch: dict[str, torch.Tensor | dgl.DGLGraph | dict[str, torch.Tensor]],
    ) -> dict[str, torch.Tensor]:
        """
        Extract out the energy and force targets from a batch.

        The intended behavior is similar to other tasks, however explicit because
        we actually expect "energy" and "force" keys as opposed to inferring them from a batch.

        Parameters
        ----------
        batch : Dict[str, Union[torch.Tensor, dgl.DGLGraph, Dict[str, torch.Tensor]]]
            Batch of samples to evaluate

        Returns
        -------
        Dict[str, torch.Tensor]
            Dictionary containing targets to evaluate against

        Raises
        ------
        KeyError
            If either "energy" or "force" keys aren't found in the "targets"
            dictionary within a batch, we abort the program.
        """
        target_dict = {}
        for key in ["energy", "force"]:
            try:
                target_dict[key] = batch["targets"][key]
            except KeyError as e:
                raise KeyError(
                    f"{key} was not found in targets key in batch, which is needed for force regression task.",
                ) from e
        return target_dict

    def on_train_batch_start(self, batch: Any, batch_idx: int) -> int | None:
        """
        PyTorch Lightning hook to check OutputHeads are created.

        This will take data from the batch to determine which key to retrieve
        data from and how many heads to create.

        Parameters
        ----------
        batch : Dict[str, Union[torch.Tensor, dgl.DGLGraph, Dict[str, torch.Tensor]]]
            Batch of data from data loader.
        batch_idx : int
            Batch index.
        unused
            PyTorch Lightning hangover

        Returns
        -------
        Optional[int]
            Just returns the parent result.
        """
        status = super().on_train_batch_start(batch, batch_idx)
        # if there are no task keys set, task has not been initialized yet
        if len(self.task_keys) == 0:
            # first round is used to initialize the output head
            self.task_keys = ["energy"]
            self.output_heads = self._make_output_heads()
            # overwrite it so that the loss is computed but we don't make another head
            # for force outputs
            self._task_keys = ["energy", "force"]
            # now add the parameters to our task's optimizer
            opt = self.optimizers()
            opt.add_param_group({"params": self.output_heads.parameters()})
            # create normalizers for each target
            self.normalizers = self._make_normalizers()
        return status

    def training_step(
        self,
        batch: dict[str, torch.Tensor | dgl.DGLGraph | dict[str, torch.Tensor]],
        batch_idx: int,
    ):
        """
        Implements the training logic for force regression.

        This task uses manual optimization to facilitate double backprop, but by
        in large functions in the same way as other tasks.

        Parameters
        ----------
        batch : Dict[str, Union[torch.Tensor, dgl.DGLGraph]]
            A dictionary of batched data from the S2EF dataset.
        batch_idx : int
            Index of the batch being processed.

        Returns
        -------
        Dict[str, Union[float, Dict[str, float]]]
            Nested dictionary of losses
        """
        opt = self.optimizers()
        self.on_before_zero_grad(opt)
        opt.zero_grad()
        # compute losses
        loss_dict = self._compute_losses(batch)
        loss = loss_dict["loss"]
        # sandwich lightning callbacks
        self.manual_backward(loss, retain_graph=True)
        self.manual_backward(loss)
        self.on_before_optimizer_step(opt)
        opt.step()
        metrics = {}
        # prepending training flag
        for key, value in loss_dict["log"].items():
            metrics[f"train_{key}"] = value
        try:
            batch_size = self.encoder.read_batch_size(batch)
        except:  # noqa: E722
            warn(
                "Unable to parse batch size from data, defaulting to `None` for logging.",
            )
            batch_size = None
        self.log_dict(metrics, on_step=True, prog_bar=True, batch_size=batch_size)
        return loss_dict


@registry.register_task("GradFreeForceRegressionTask")
class GradFreeForceRegressionTask(ScalarRegressionTask):
    def __init__(
        self,
        encoder: nn.Module | None = None,
        encoder_class: type[nn.Module] | None = None,
        encoder_kwargs: dict[str, Any] | None = None,
        loss_func: type[nn.Module] | nn.Module = nn.MSELoss,
        output_kwargs: dict[str, Any] = {},
        **kwargs: Any,
    ) -> None:
        if "task_keys" in kwargs:
            warn(
                f"GradFreeForceRegressionTask does not `task_keys`; "
                f"ignoring passed keys: {kwargs['task_keys']}",
            )
            del kwargs["task_keys"]
        super().__init__(
            encoder,
            encoder_class,
            encoder_kwargs,
            loss_func,
            ["force"],
            output_kwargs,
            **kwargs,
        )

    def _make_output_heads(self) -> nn.ModuleDict:
        modules = {"force": OutputHead(3, **self.output_kwargs).to(self.device)}
        return nn.ModuleDict(modules)

    def _get_targets(
        self,
        batch: dict[str, torch.Tensor | dgl.DGLGraph | dict[str, torch.Tensor]],
    ) -> dict[str, torch.Tensor]:
        """
        Extract out the energy and force targets from a batch.

        The intended behavior is similar to other tasks, however explicit because
        we actually expect "energy" and "force" keys as opposed to inferring them from a batch.

        Parameters
        ----------
        batch : Dict[str, Union[torch.Tensor, dgl.DGLGraph, Dict[str, torch.Tensor]]]
            Batch of samples to evaluate

        Returns
        -------
        Dict[str, torch.Tensor]
            Dictionary containing targets to evaluate against

        Raises
        ------
        KeyError
            If either "energy" or "force" keys aren't found in the "targets"
            dictionary within a batch, we abort the program.
        """
        if "force" not in batch["targets"]:
            raise KeyError(
                f"Force key missing in batch targets: keys found: {batch['targets'].keys()}",
            )
        target_dict = {"force": batch["targets"]["force"]}
        return target_dict

    def forward(
        self,
        batch: dict[str, torch.Tensor | dgl.DGLGraph | dict[str, torch.Tensor]],
    ) -> dict[str, torch.Tensor]:
        if "embeddings" in batch:
            embedding = batch.get("embeddings")
        else:
            embedding = self.encoder(batch)
        # check for frame averaging
        if "graph" in batch:
            graph = batch["graph"]
            if hasattr(graph, "ndata"):
                fa_rot = getattr(graph.ndata, "fa_rot", None)
            else:
                fa_rot = getattr(graph, "fa_rot", None)
        outputs = self.process_embedding(embedding, fa_rot)
        return outputs

    def process_embedding(
        self,
        embeddings: Embeddings,
        fa_rot: None | torch.Tensor = None,
    ) -> dict[str, torch.Tensor]:
        """
        Given point/node-level embeddings, predict forces of each point.

        Parameters
        ----------
        embeddings : Embeddings
            Data structure containing system/graph and point/node-level embeddings.

        Returns
        -------
        Dict[str, torch.Tensor]
            Dictionary containing a ``force`` key that maps to predicted forces
            per point/node
        """
        results = {}
        force_head = self.output_heads["force"]
        forces = force_head(embeddings.point_embedding)
        if isinstance(fa_rot, torch.Tensor):
            natoms = forces.size(0)
            all_forces = []
            # loop over each frame prediction, and transform to guarantee
            # equivariance of frame averaging method
            for frame_idx, frame_rot in fa_rot:
                repeat_rot = torch.repeat_interleave(
                    frame_rot,
                    natoms,
                    dim=0,
                ).to(self.device)
                rotated_forces = (
                    forces[:, frame_idx, :]
                    .view(-1, 1, 3)
                    .bmm(
                        repeat_rot.transpose(1, 2),
                    )
                )
                all_forces.append(rotated_forces.view(natoms, 3))
            # combine all the force data into a single tensor
            forces = torch.stack(all_forces, dim=1)
        # make sure forces are in the right shape
        forces = reduce(forces, "n ... d -> n d", self.embedding_reduction_type, d=3)
        results["force"] = forces
        return results


@registry.register_task("CrystalSymmetryClassificationTask")
class CrystalSymmetryClassificationTask(BaseTaskModule):
    __task__ = "symmetry"

    def __init__(
        self,
        encoder: nn.Module | None = None,
        encoder_class: type[nn.Module] | None = None,
        encoder_kwargs: dict[str, Any] | None = None,
        loss_func: type[nn.Module] | nn.Module = nn.CrossEntropyLoss,
        output_kwargs: dict[str, Any] = {},
        normalize_kwargs: dict[str, float] | None = None,
        freeze_embedding: bool = False,
        **kwargs,
    ) -> None:
        super().__init__(
            encoder,
            encoder_class,
            encoder_kwargs,
            loss_func,
            [
                "spacegroup",
            ],
            output_kwargs,
            normalize_kwargs=normalize_kwargs,
            **kwargs,
        )
        self.freeze_embedding = freeze_embedding
        if self.freeze_embedding:
            self.encoder.atom_embedding.requires_grad_(False)

    def _make_output_heads(self) -> nn.ModuleDict:
        # this task only utilizes one output head; 230 possible space groups
        modules = {"spacegroup": OutputHead(230, **self.output_kwargs).to(self.device)}
        return nn.ModuleDict(modules)

    def on_train_batch_start(self, batch: Any, batch_idx: int) -> int | None:
        """
        PyTorch Lightning hook to check OutputHeads are created.

        This will take data from the batch to determine which key to retrieve
        data from and how many heads to create.

        Parameters
        ----------
        batch : Dict[str, Union[torch.Tensor, dgl.DGLGraph, Dict[str, torch.Tensor]]]
            Batch of data from data loader.
        batch_idx : int
            Batch index.
        unused
            PyTorch Lightning hangover

        Returns
        -------
        Optional[int]
            Just returns the parent result.
        """
        status = super().on_train_batch_start(batch, batch_idx)
        # if there are no task keys set, task has not been initialized yet
        if len(self.task_keys) == 0:
            self.task_keys = [
                "spacegroup",
            ]
            # now add the parameters to our task's optimizer
            opt = self.optimizers()
            opt.add_param_group({"params": self.output_heads.parameters()})
        return status

    def on_validation_batch_start(
        self,
        batch: Any,
        batch_idx: int,
        dataloader_idx: int = 0,
    ):
        self.on_train_batch_start(batch, batch_idx)

    def _get_targets(
        self,
        batch: dict[str, torch.Tensor | dgl.DGLGraph | dict[str, torch.Tensor]],
    ) -> dict[str, torch.Tensor]:
        target_dict = {}
        subdict = batch.get("symmetry", None)
        if subdict is None:
            raise ValueError(
                "'symmetry' key is missing from batch, which is needed for space group classification.",
            )
        labels: torch.Tensor = subdict.get("number", None)
        if labels is None:
            raise ValueError(
                "Point group numbers missing from symmetry key, which is needed for symmetry classification.",
            )
        # subtract one for zero-indexing
        labels = labels.long() - 1
        # cast to long type, and make sure it is 1D for cross entropy loss
        if labels.ndim > 1:
            labels = labels.flatten()
        target_dict["spacegroup"] = labels
        return target_dict


@registry.register_task("MultiTaskLitModule")
class MultiTaskLitModule(pl.LightningModule):
    def __init__(
        self,
        *tasks: tuple[str, BaseTaskModule],
        task_scaling: Iterable[float] | None = None,
        task_keys: dict[str, list[str]] | None = None,
        **encoder_opt_kwargs,
    ) -> None:
        """
        High level module for orchestrating multiple tasks.

        Keep in mind that multiple tasks is distinct from multiple datasets:
        this class can be used for multiple tasks even with a single dataset
        for example regression and classification in Materials Project.

        Parameters
        ----------
        *tasks : Tuple[str, BaseTaskModule]
            A variable number of 2-tuples, each comprising the
            dataset name and the task associated. Example would
            be ('MaterialsProjectDataset', RegressionTask).
        """
        super().__init__()
        assert len(tasks) > 0, "No tasks provided."
        # hold a set of dataset mappings
        task_map = nn.ModuleDict()
        self.encoder = tasks[0][1].encoder
        dset_names = set()
        subtask_hparams = {}
        for index, entry in enumerate(tasks):
            # unpack tuple
            (dset_name, task) = entry
            if dset_name not in task_map:
                task_map[dset_name] = nn.ModuleDict()
            # set the task's encoder to be the same model instance except
            # the first to avoid recursion
            if index != 0:
                task.encoder = self.encoder
            # nest the task based on its category
            task_map[dset_name][task.__task__] = task
            # add dataset names to determine forward logic
            dset_names.add(dset_name)
            # save hyperparameters from subtasks
            subtask_hparams[f"{dset_name}_{task.__class__.__name__}"] = task.hparams
        self.save_hyperparameters(
            {
                "subtask_hparams": subtask_hparams,
                "task_scaling": task_scaling,
                "encoder_opt_kwargs": encoder_opt_kwargs,
            },
        )
        self.task_map = task_map
        self.dataset_names = dset_names
        self.task_scaling = task_scaling
        self.encoder_opt_kwargs = encoder_opt_kwargs
        if task_keys is not None:
            for pair in self.dataset_task_pairs:
                # unpack 2-tuple
                dataset_name, task_type = pair
                relevant_keys = task_keys[dataset_name][task_type]
                self._initialize_subtask_output(
                    dataset_name,
                    task_type,
                    task_keys=relevant_keys,
                )
        self.configure_optimizers()
        self.automatic_optimization = False

    @property
    def task_list(self) -> list[BaseTaskModule]:
        # return a flat list of tasks to iterate over
        modules = []
        for task_group in self.task_map.values():
            for subtask in task_group.values():
                modules.append(subtask)
        return modules

    @property
    def dataset_task_pairs(self) -> list[tuple[str, str]]:
        # Return a list of 2-tuples corresponding to (dataset name, task type)
        pairs = []
        for dataset in self.dataset_names:
            task_types = self.task_map[dataset].keys()
            for task_type in task_types:
                pairs.append((dataset, task_type))
        return pairs

    def configure_optimizers(self) -> list[Optimizer]:
        """
        Configure subtask optimizers, as well as the joint encoder optimizer.

        The main logic of this function is to aggregate all of the subtask
        optimizers together, if they haven't been added yet. This is done
        by assuming dataset name/task type combinations are unique, and we
        rely on the subtask's own `configure_optimizers` function.

        The latter half of the function adds the encoder optimizer.

        Returns
        -------
        List[Optimizer]
            List of optimizers that are subsequently passed into Lightning's
            internal mechanisms
        """
        optimizers = []
        # this keeps a list of 2-tuples to index optimizers
        self.optimizer_names = []
        # iterate over tasks
        index = 0
        for data_key, tasks in self.task_map.items():
            for task_type, subtask in tasks.items():
                combo = (data_key, task_type)
                if combo not in self.optimizer_names:
                    output_head = getattr(subtask, "output_heads", None)
                    assert (
                        output_head is not None
                    ), f"{subtask} does not contain output heads; ensure `task_keys` are set: {subtask.task_keys}"
                    optimizer = subtask.configure_optimizers()
                    if isinstance(optimizer, tuple):
                        # unpack the two things if a tuple is returned
                        optimizer, scheduler = optimizer
                    if isinstance(optimizer, list):
                        # we only work with one optimizer
                        optimizer = optimizer[0]
                    # remove all the optimizer parameters, and re-add only the output heads
                    optimizer.param_groups.clear()
                    optimizer.add_param_group({"params": output_head.parameters()})
                    # add optimizer to the pile
                    optimizers.append(optimizer)
                    self.optimizer_names.append((data_key, task_type))
                    index += 1
        assert (
            len(self.optimizer_names) > 1
        ), "Only one optimizer was found for multi-task training."
        if ("Global", "Encoder") not in self.optimizer_names:
            opt_kwargs = {"lr": 1e-4}
            opt_kwargs.update(self.encoder_opt_kwargs)
            optimizers.append(AdamW(self.encoder.parameters(), **opt_kwargs))
            self.optimizer_names.append(("Global", "Encoder"))
        return optimizers

    @property
    def dataset_names(self) -> list[str]:
        return self._dataset_names

    @dataset_names.setter
    def dataset_names(self, values: set | list[str]) -> None:
        if isinstance(values, set):
            values = list(values)
        self._dataset_names = values

    @property
    def task_scaling(self) -> list[float]:
        """
        Returns a list of scaling factors used task importance.

        These values are applied to the loss values prior to backprop.

        Returns
        -------
        List[float]
            List of scaling factors for each task
        """
        return self._task_scaling

    @task_scaling.setter
    def task_scaling(self, values: Iterable[float] | None) -> None:
        if values is None:
            values = [1.0 for _ in range(self.num_tasks)]
        assert (
            len(values) == self.num_tasks
        ), "Number of provided task scaling values not equal to number of tasks."
        self._task_scaling = values

    @property
    def num_tasks(self) -> int:
        """
        Return the total number of tasks.

        Returns
        -------
        int
            Number of tasks, aggregated over all datasets.
        """
        counter = 0
        # basically loop over datasets, and add up number of tasks
        # per dataset
        for tasks in self.task_map.values():
            counter += len(tasks)
        return counter

    @property
    def is_multidata(self) -> bool:
        # convenient property to determine how to unpack batches
        return len(self.dataset_names) > 1

    @property
    def has_initialized(self) -> bool:
        """
        Property to track if subtasks have been initialized.

        Right now this is manually set, but would like to refactor this later to
        check if subtask output heads are all set.

        Returns
        -------
        bool
            True if first batch has been run already, otherwise False
        """
        return all([task.has_initialized for task in self.task_list])

    @property
    def input_grad_keys(self) -> dict[str, list[str]]:
        """
        Property to returns a list of keys for inputs that need gradient tracking.

        Returns
        -------
        Union[List[str], None]
            If there are tasks in this multitask that need input variables to have
            gradients tracked, this property will return a list of them. Otherwise,
            this returns None.
        """
        keys = {}
        if self.is_multidata:
            for dset_name, task_group in self.task_map.items():
                if dset_name not in keys:
                    keys[dset_name] = set()
                dset_keyset = keys.get(dset_name)
                for subtask in task_group.values():
                    dset_keyset.update(subtask.__needs_grads__)
        else:
            tasks = list(self.task_map.values()).pop(0)
            keys[self.dataset_names[0]] = set()
            for task in tasks:
                keys[self.dataset_names[0]].update(task.__needs_grads__)
        keys = {dset_name: sorted(subkeys) for dset_name, subkeys in keys.items()}
        return keys

    @property
    def has_rnn(self) -> bool:
        """
        Property to determine whether or not this LightningModule contains
        RNNs. This is primarily to determine whether or not to enable/disable
        contexts with cudnn, as double backprop is not supported.

        Returns
        -------
        bool
            True if any module is a subclass of `RNNBase`, otherwise False.
        """
        return any([isinstance(module, nn.RNNBase) for module in self.modules()])

    @property
    def needs_dynamic_grads(self) -> bool:
        """
        Boolean property reflecting whether this multitask in general needs
        gradient computation to override inference modes.

        Returns
        -------
        bool
            True if any datasets need input grads, otherwise False
        """
        return sum([len(keys) for keys in self.input_grad_keys.values()]) > 0

    def _toggle_input_grads(
        self,
        batch: dict[
            str,
            dict[str, torch.Tensor | dgl.DGLGraph | dict[str, torch.Tensor]],
        ],
    ) -> None:
        """
        Inplace method that will automatically enable gradient tracking for tensors
        needed by tasks/datasets.

        This function will loop over a batch of data (in the multidata case) and
        grabs the list of tensor keys as required by a given subtask. The list
        of tensor keys are then used to grab the input data from the batch and/or
        graph, and if it's found will then try and set requires_grad_(True).

        Parameters
        ----------
        batch : Dict[str, Dict[str, Union[torch.Tensor, dgl.DGLGraph, Dict[str, torch.Tensor]]]]
            Batch of data
        """
        need_grad_keys = getattr(self, "input_grad_keys", None)
        if need_grad_keys is not None:
            if self.is_multidata:
                # if this is a multidataset task, loop over each dataset
                # and enable gradients for the inputs that need them
                for dset_name, data in batch.items():
                    input_keys = need_grad_keys.get(dset_name)
                    for key in input_keys:
                        # set require grad for both point cloud and graph tensors
                        if "graph" in data:
                            g = data.get("g")
                            if isinstance(g, dgl.DGLGraph):
                                if key in g.ndata:
                                    data["graph"].ndata[key].requires_grad_(True)
                            else:
                                # assume it's a PyG graph
                                if key in g:
                                    getattr(g, key).requires_grad_(True)
                        if key in data:
                            target = data.get(key)
                            # for tensors just set them directly
                            if isinstance(target, torch.Tensor):
                                target.requires_grad_(True)
                            else:
                                # assume the remaining case are lists of tensors
                                try:
                                    [t.requires_grad_(True) for t in target]
                                except AttributeError:
                                    pass
            else:
                # in the single dataset case, we just need to loop over a single
                # set of tasks
                input_keys = list(self.input_grad_keys.values()).pop(0)
                for key in input_keys:
                    # set require grad for both point cloud and graph tensors
                    if "graph" in data:
                        g = data.get("g")
                        if isinstance(g, dgl.DGLGraph):
                            if key in g.ndata:
                                data["graph"].ndata[key].requires_grad_(True)
                        else:
                            # assume it's a PyG graph
                            if key in g:
                                getattr(g, key).requires_grad_(True)
                    if key in data:
                        target = data.get(key)
                        # for tensors just set them directly
                        if isinstance(target, torch.Tensor):
                            target.requires_grad_(True)
                        else:
                            # assume the remaining case are lists of tensors
                            try:
                                [t.requires_grad_(True) for t in target]
                            except AttributeError:
                                pass

    def forward(
        self,
        batch: dict[
            str,
            dict[str, torch.Tensor | dgl.DGLGraph | dict[str, torch.Tensor]],
        ],
    ) -> dict[str, dict[str, torch.Tensor]]:
        """
        Forward method for `MultiTaskLitModule`.

        This is devised slightly specially to comprise a variety of scenarios, including
        wrapping the entire compute in gradient contexts (for force prediction tasks),
        ensuring inputs that need gradients are enabled, as well as running the
        encoder at the beginning and passing the embeddings onto downstream tasks.

        Parameters
        ----------
        batch : Dict[str, Dict[str, Union[torch.Tensor, dgl.DGLGraph, Dict[str, torch.Tensor]]]]
            Batches of samples per dataset

        Returns
        -------
        Dict[str, Dict[str, torch.Tensor]]
            Dictionary of predictions, per dataset per subtask
        """
        # iterate over datasets in the batch
        results = {}
        _grads = getattr(
            self,
            "needs_dynamic_grads",
            False,
        )  # default to not needing grads
        with dynamic_gradients_context(_grads, self.has_rnn):
            # this function switches of `requires_grad_` for input tensors that need them
            self._toggle_input_grads(batch)
            # compute embeddings for each dataset
            if self.is_multidata:
                for key, data in batch.items():
                    data["embeddings"] = self.encoder(data)
            else:
                batch["embeddings"] = self.encoder(batch)
            # for single dataset usage, we assume the nested structure isn't used
            if self.is_multidata:
                for key, data in batch.items():
                    subtasks = self.task_map[key]
                    if key not in results:
                        results[key] = {}
                    # finally call the task with the data
                    for task_type, subtask in subtasks.items():
                        results[key][task_type] = subtask(data)
            else:
                # in the single dataset case, we can skip the outer loop
                # and just pass the batch into the subtask
                tasks = list(self.task_map.values()).pop(0)
                for task_type, subtask in tasks.items():
                    results[task_type] = subtask(batch)
            return results

    def on_train_batch_start(self, batch: Any, batch_idx: int) -> None:
        """
        This callback is used to dynamically initialize output heads.

        In the event where `task_keys` are not explicitly provided by the user
        into the creation of each task, we the incoming batch for tasks
        that have not been initialized and create the output heads.

        Parameters
        ----------
        batch : Dict[str, Union[torch.Tensor, dgl.DGLGraph, Dict[str, torch.Tensor]]]
            Batch of samples to compute
        batch_idx : int
            Batch index
        unused : int
            Legacy PyTorch Lightning arg
        """
        # this follows what's implemented in forward to ensure the
        # output heads and optimizers are set properly
        if not self.has_initialized:
            if self.is_multidata:
                for dataset in batch.keys():
                    subtasks = self.task_map[dataset]
                    for task_type in subtasks.keys():
                        self._initialize_subtask_output(dataset, task_type, batch)
            else:
                # skip grabbing dataset key from the batch
                tasks = list(self.task_map.values()).pop(0)
                dataset = list(self.task_map.keys()).pop(0)
                for task_type in tasks.keys():
                    self._initialize_subtask_output(dataset, task_type, batch)
        return None

    def _compute_losses(
        self,
        batch: dict[str, torch.Tensor | dgl.DGLGraph | dict[str, torch.Tensor]],
    ):
        """
        Function for computing the losses over a batch.

        This relies on the `_compute_losses` function of each subtask. Between the single
        dataset and multidataset settings, the difference is just how the tasks are retrieved;
        the former skips going through the dataset/task hierarchy.

        Parameters
        ----------
        batch : Dict[str, Union[torch.Tensor, dgl.DGLGraph, Dict[str, torch.Tensor]]]
            Batch of samples to calculate losses over
        """
        # compute predictions for required models
        losses = {}
        if self.is_multidata:
            for key, data in batch.items():
                subtasks = self.task_map[key]
                if key not in losses:
                    losses[key] = {}
                for task_type, subtask in subtasks.items():
                    losses[key][task_type] = subtask._compute_losses(data)
        else:
            tasks = list(self.task_map.values()).pop(0)
            for task_type, subtask in tasks.items():
                losses[task_type] = subtask._compute_losses(batch)
        return losses

    def _initialize_subtask_output(
        self,
        dataset: str,
        task_type: str,
        batch: None
        | (
            dict[
                str,
                dict[str, torch.Tensor | dgl.DGLGraph | dict[str, torch.Tensor]],
            ]
        ) = None,
        task_keys: list[str] | None = None,
    ):
        """
        For a given dataset and task type, this function will check and initialize corresponding
        output heads and add them to the corresponding optimizer.

        The behavior of this function changes depending on whether or not the output heads were
        initialized earlier (i.e. before `on_train_batch_start`), based on whether it sees an
        incoming batch, or explicitly passed `task_keys`. In the former, we will add the output
        head parameters to the appropriate optimizer as well.

        Parameters
        ----------
        dataset : str
            Name of the dataset
        task_type : str
            String classification of the task type, e.g. "regression"
        batch : Optional[Dict[str, Dict[str, Union[torch.Tensor, dgl.DGLGraph, Dict[str, torch.Tensor]]]]]
            For "dynamically" instantiating multitasks, this function relies on an incoming batch
            to determine what output heads to instantiate.
        """
        task_instance: BaseTaskModule = self.task_map[dataset][task_type]
        if batch is None and task_keys is None:
            raise ValueError(
                f"Unable to initialize output heads for {dataset}-{task_type}; neither batch nor task keys provided.",
            )
        if not task_instance.has_initialized:
            # get the task keys from the batch, depends on usage
            if batch is not None:
                if self.is_multidata:
                    subset = batch[dataset]
                else:
                    subset = batch
            if task_keys is None:
                task_keys = subset["target_types"][task_type]
                # if keys aren't explicitly provided, apply filter
                task_keys = task_instance._filter_task_keys(task_keys, subset)
                # set task keys, then call make output heads
            task_instance.task_keys = task_keys
            if task_type == "regression":
                task_instance.normalizers = task_instance._make_normalizers()
            if batch is not None:
                # if batch was provided then this is done after configure_optimizers
                # so we need to add their parameters to the right optimizer
                ref = (dataset, task_type)
                opt_index = self.optimizer_names.index(ref)
                # this adds the output head weights to optimizer
                self.optimizers()[opt_index].add_param_group(
                    {"params": task_instance.output_heads.parameters()},
                )

    def embed(self, *args, **kwargs) -> Any:
        return self.encoder(*args, **kwargs)

    def _calculate_batch_size(
        self,
        batch: dict[
            str,
            dict[str, torch.Tensor | dgl.DGLGraph | dict[str, torch.Tensor]],
        ],
    ) -> dict[str, int | dict[str, int]]:
        """
        Compute the size of a given batch.

        For multidata runs, this will sum over each of the subsets, providing a breakdown of
        how many samples from each respective dataset as well.

        Parameters
        ----------
        batch : Dict[str, Dict[str, Union[torch.Tensor, dgl.DGLGraph, Dict[str, torch.Tensor]]]]
            Batch of samples.

        Returns
        -------
        Dict[str, Union[int, Dict[str, int]]]
            Dictionary holding the batch size. For multidata runs, an additional "breakdown"
            key comprises the number of samples from each dataset.
        """
        batch_info = {}
        batch_size = 0
        if self.is_multidata:
            break_down = {}
            for dataset, subset in batch.items():
                # extract out targets to figure batch size for this subset of data
                if "graph" in subset:
                    counts = subset["graph"].batch_size
                elif len(subset["targets"]) > 0:
                    key = next(iter(batch["targets"]))
                    sample = subset["targets"][key]
                    if isinstance(sample, dgl.DGLGraph):
                        counts = sample.batch_size
                    elif isinstance(sample, torch.Tensor):
                        # assume first dimension is the batch size
                        counts = sample.size(0)
                    else:
                        # assume the object is like a list
                        counts = len(sample)
                    # track how much data from each dataset
                break_down[dataset] = counts
                batch_size += counts
            batch_info["breakdown"] = break_down
        else:
            if "graph" in batch:
                batch_size = batch["graph"].batch_size
            elif len(batch["targets"]) > 0:
                key = next(iter(batch["targets"]))
                sample = batch["targets"][key]
                if isinstance(sample, dgl.DGLGraph):
                    batch_size = sample.batch_size
                elif isinstance(sample, torch.Tensor):
                    # assume first dimension is the batch size
                    batch_size = sample.size(0)
                else:
                    # assume the object is like a list
                    batch_size = len(sample)
        batch_info["batch_size"] = batch_size
        return batch_info

    def __repr__(self) -> str:
        build_str = "MultiTask Training module:\n"
        for dataset, tasks in self.task_map.items():
            for task_type in tasks.keys():
                build_str += f"{dataset}-{task_type}\n"
        return build_str

    def training_step(
        self,
        batch: dict[
            str,
            dict[str, torch.Tensor | dgl.DGLGraph | dict[str, torch.Tensor]],
        ],
        batch_idx: int,
    ) -> dict[str, dict[str, torch.Tensor]]:
        """
        Manual training logic for multi tasks.

        We sequentially step through each loss returned, and perform
        backpropagation. The logic looks complicated, because we have
        to match each loss with its corresponding optimizer.

        Parameters
        ----------
        batch : Dict[str, Dict[str, Union[torch.Tensor, dgl.DGLGraph, Dict[str, torch.Tensor]]]]
            Batch of data from one or more datasets.
        batch_idx : int
            Index of current batch
        """
        # zero all gradients
        optimizers = self.optimizers()
        for opt in optimizers:
            self.on_before_zero_grad(opt)
            opt.zero_grad(set_to_none=True)
        losses = self._compute_losses(batch)
        loss_logging = {}
        # for multiple datasets, we step through each dataset
        if self.is_multidata:
            for dataset_name, task_loss in losses.items():
                for task_name, subtask_loss in task_loss.items():
                    # get the right optimizer by indexing our lookup list
                    ref = (dataset_name, task_name)
                    opt_index = self.optimizer_names.index(ref)
                    # backprop gradients
                    opt = optimizers[opt_index]
                    is_last_opt = opt_index == len(self.optimizer_names) - 2
                    # run hooks between backward
                    self.on_before_backward(subtask_loss["loss"])
                    # scale loss values in task
                    scaling = self.task_scaling[opt_index]
                    self.manual_backward(
                        subtask_loss["loss"] * scaling,
                        retain_graph=not is_last_opt,
                    )
                    self.on_after_backward()
                    prepend_affix(subtask_loss["log"], dataset_name)
                    loss_logging.update(subtask_loss["log"])
        # for single dataset, we can just unpack the dictionary directly
        else:
            dataset_name = self.dataset_names[0]
            for task_name, loss in losses.items():
                opt_index = self.optimizer_names.index((dataset_name, task_name))
                opt = optimizers[opt_index]
                is_last_opt = opt_index == len(self.optimizer_names) - 2
                # run hooks between backward
                self.on_before_backward(loss["loss"])
                # scale loss values in task
                scaling = self.task_scaling[opt_index]
                self.manual_backward(
                    loss["loss"] * scaling,
                    retain_graph=not is_last_opt,
                )
                self.on_after_backward()
                loss_logging.update(loss["log"])
        # run before step hooks
        for opt_idx, opt in enumerate(optimizers):
            self.on_before_optimizer_step(opt)
            opt.step()
        # compoute the joint loss for logging purposes
        loss_logging["total_loss"] = sum(list(loss_logging.values()))
        # add train prefix to metric logs
        prepend_affix(loss_logging, "train")
        batch_info = self._calculate_batch_size(batch)
        if "breakdown" in batch_info:
            for key, value in batch_info["breakdown"].items():
                self.log(
                    f"{key}.num_samples",
                    float(value),
                    on_step=True,
                    on_epoch=False,
                    reduce_fx="min",
                )
        self.log_dict(
            loss_logging,
            on_step=True,
            prog_bar=True,
            batch_size=batch_info["batch_size"],
        )
        return losses

    def validation_step(
        self,
        batch: dict[
            str,
            dict[str, torch.Tensor | dgl.DGLGraph | dict[str, torch.Tensor]],
        ],
        batch_idx: int,
    ) -> dict[str, dict[str, torch.Tensor]]:
        """
        Manual training logic for multi tasks.
        We sequentially step through each loss returned, and perform
        backpropagation. The logic looks complicated, because we have
        to match each loss with its corresponding optimizer.
        Parameters
        ----------
        batch : Dict[str, Dict[str, Union[torch.Tensor, dgl.DGLGraph, Dict[str, torch.Tensor]]]]
            Batch of data from one or more datasets.
        batch_idx : int
            Index of current batch
        """
        losses = self._compute_losses(batch)
        loss_logging = {}
        # for multiple datasets, we step through each dataset
        if self.is_multidata:
            for dataset_name, task_loss in losses.items():
                for task_name, subtask_loss in task_loss.items():
                    prepend_affix(subtask_loss["log"], dataset_name)
                    loss_logging.update(subtask_loss["log"])
        # for single dataset, we can just unpack the dictionary directly
        else:
            dataset_name = self.dataset_names[0]
            for task_name, loss in losses.items():
                loss_logging.update(loss["log"])
        # compoute the joint loss for logging purposes
        loss_logging["total_loss"] = sum(list(loss_logging.values()))
        # add train prefix to metric logs
        prepend_affix(loss_logging, "val")
        batch_info = self._calculate_batch_size(batch)
        if "breakdown" in batch_info:
            for key, value in batch_info["breakdown"].items():
                self.log(
                    f"{key}.num_samples",
                    float(value),
                    on_epoch=True,
                    reduce_fx="min",
                )
        self.log_dict(
            loss_logging,
            on_epoch=True,
            prog_bar=True,
            batch_size=batch_info["batch_size"],
        )
        return losses

    @classmethod
    def load_from_checkpoint(
        cls,
        checkpoint_path,
        map_location=None,
        hparams_file=None,
        strict: bool = True,
        **kwargs: Any,
    ):
        raise NotImplementedError(
            "MultiTask should be reloaded using the `matsciml.models.multitask_from_checkpoint` function instead.",
        )

    @classmethod
    def from_pretrained_encoder(cls, task_ckpt_path: str | Path, **kwargs):
        """
        Attempts to instantiate a new task, adopting a previously trained encoder model.

        This function will load in a saved PyTorch Lightning checkpoint,
        copy over the hyperparameters needed to reconstruct the encoder,
        and simply maps the encoder ``state_dict`` to the new instance.

        ``Kwargs`` are passed directly into the creation of the task, and so can
        be thought of as just a task through the typical interface normally.

        Parameters
        ----------
        task_ckpt_path : Union[str, Path]
            Path to an existing task checkpoint file. Typically, this
            would be a PyTorch Lightning checkpoint.

        Examples
        --------
        1. Create a new task simply from training another one

        >>> new_task = ScalarRegressionTask.from_pretrained_encoder(
            "epoch=10-step=100.ckpt"
            )

        2. Create a new task, modifying output heads

        >>> new_taks = ForceRegressionTask.from_pretrained_encoder(
            "epoch=5-step=12516.ckpt",
            output_kwargs={
                "num_hidden": 3,
                "activation": "nn.ReLU"
            }
        )
        """
        if isinstance(task_ckpt_path, str):
            task_ckpt_path = Path(task_ckpt_path)
        assert (
            task_ckpt_path.exists()
        ), "Encoder checkpoint filepath specified but does not exist."
        ckpt = torch.load(task_ckpt_path)
        for key in ["encoder_class", "encoder_kwargs"]:
            assert (
                key in ckpt["hyper_parameters"]
            ), f"{key} expected to be in hyperparameters, but was not found."
            # copy over the data for the new task
            kwargs[key] = ckpt["hyper_parameters"][key]
        # construct the new task with random weights
        task = cls(**kwargs)
        # this only copies over encoder weights, and removes the 'encoder.'
        # pattern from keys
        encoder_weights = {
            key.replace("encoder.", ""): tensor
            for key, tensor in ckpt["state_dict"].items()
            if "encoder." in key
        }
        # load in pre-trained weights
        task.encoder.load_state_dict(encoder_weights)
        return task


@registry.register_task("OpenCatalystInference")
class OpenCatalystInference(ABC, pl.LightningModule):
    """
    Implement a set of bare bones LightningModules that are solely used
    for OpenCatalyst leaderboard submissions.
    """

    def __init__(self, pretrained_model: nn.Module) -> None:
        super().__init__()
        self.model = pretrained_model

    def _raise_inference_error(self):
        raise NotImplementedError(
            f"{self.__class__.__name__} is solely used for OpenCatalyst leaderboard submissions; please call 'predict' from trainer.",
        )

    def training_step(self, *args: Any, **kwargs: Any) -> None:
        self._raise_inference_error()

    def validation_step(self, *args: Any, **kwargs: Any) -> None:
        self._raise_inference_error()

    def test_step(self, *args: Any, **kwargs: Any) -> None:
        self._raise_inference_error()

    @abstractmethod
    def predict_step(
        self, batch: Any, batch_idx: int, dataloader_idx: int = 0
    ) -> Any: ...


@registry.register_task("IS2REInference")
class IS2REInference(OpenCatalystInference):
    def __init__(
        self,
        pretrained_model: AbstractEnergyModel | ScalarRegressionTask,
    ) -> None:
        assert isinstance(
            pretrained_model,
            (AbstractEnergyModel, ScalarRegressionTask),
        ), "IS2REInference expects a pretrained energy model or 'ScalarRegressionTask' as input."
        super().__init__(pretrained_model)

    def forward(self, batch: BatchDict) -> DataDict:
        predictions = self.model(batch)
        return predictions


@registry.register_task("S2EFInference")
class S2EFInference(OpenCatalystInference):
    def __init__(self, pretrained_model: ForceRegressionTask) -> None:
        assert isinstance(
            pretrained_model,
            ForceRegressionTask,
        ), "S2EFInference expects a pretrained 'ForceRegressionTask' instance as input."
        super().__init__(pretrained_model)

    def forward(self, batch: BatchDict) -> DataDict:
        predictions = self.model(batch)
        return predictions

    def on_predict_start(self) -> None:
        self.apply(rnn_force_train_mode)
        return super().on_predict_start()

    def predict_step(self, batch: Any, batch_idx: int, dataloader_idx: int = 0) -> Any:
        # force gradients when running predictions
        predictions = self(batch)
        energy, force = predictions["energy"], predictions["force"]
        energy = energy.detach().cpu().to(torch.float16)
        force = force.detach().cpu()
        ids, chunk_ids = batch.get("sid"), batch.get("fid")
        # ids are formatted differently for force tasks
        system_ids = [f"{i}_{j}" for i, j in zip(ids, chunk_ids)]
        predictions = {
            "ids": system_ids,
            "chunk_ids": chunk_ids,
            "energy": energy,
        }
        # processing the forces is a bit more complicated because apparently
        # only the free atoms are considered
        if self.regress_forces:
            if "graph" in batch:
                graph = batch.get("graph")
                fixed = graph.ndata["fixed"]
            else:
                # otherwise it's a point cloud
                fixed = batch.get("fixed")
            fixed_mask = fixed == 0
            # retrieve only forces corresponding to unfixed nodes
            predictions["forces"] = force[fixed_mask]
            natoms = tuple(batch.get("natoms").cpu().numpy().astype(int))
            chunk_split = torch.split(fixed, natoms)
            chunk_ids = []
            for chunk in chunk_split:
                ids = (len(chunk) - sum(chunk)).cpu().numpy().astype(int)
                chunk_ids.append(int(ids))

            predictions["chunk_ids"] = chunk_ids
        return predictions

    def on_predict_batch_end(
        self,
        outputs: Any,
        batch: Any,
        batch_idx: int,
        dataloader_idx: int = 0,
    ) -> None:
        # reset gradients to ensure no contamination between batches
        self.zero_grad(set_to_none=True)


class NodeDenoisingTask(BaseTaskModule):
    __task__ = "pretraining"
    """
    This implements a node position denoising task, as described by Zaidi _et al._,
    ICLR 2023.

    This task is paired with the `NoisyPositions` pretraining data transform,
    which generates the noise. A single output head is used to predict the noise
    for every atom, using the MSE between the predicted and actual noise as the
    loss function.
    """

    def __init__(
        self,
        encoder: nn.Module | None = None,
        encoder_class: type[nn.Module] | None = None,
        encoder_kwargs: dict[str, Any] | None = None,
        loss_func: type[nn.Module] | nn.Module | None = None,
        task_keys: list[str] | None = None,
        output_kwargs: dict[str, Any] = {},
        lr: float = 0.0001,
        weight_decay: float = 0,
        embedding_reduction_type: str = "mean",
        normalize_kwargs: dict[str, float] | None = None,
        scheduler_kwargs: dict[str, dict[str, Any]] | None = None,
        **kwargs,
    ) -> None:
        if task_keys is not None:
            warn("Task keys were passed to NodeDenoisingTask, but is not used.")
        task_keys = ["denoise"]
        super().__init__(
            encoder,
            encoder_class,
            encoder_kwargs,
            loss_func,
            task_keys,
            output_kwargs,
            lr,
            weight_decay,
            embedding_reduction_type,
            normalize_kwargs,
            scheduler_kwargs,
            **kwargs,
        )
        self.loss_func = nn.MSELoss()

    def _make_output_heads(self) -> nn.ModuleDict:
        # make a single output head for noise prediction applied to nodes
        denoise = OutputHead(3, **self.output_kwargs).to(self.device)
        return nn.ModuleDict({"denoise": denoise})

    def _filter_task_keys(
        self,
        keys: list[str],
        batch: dict[str, torch.Tensor | dgl.DGLGraph | dict[str, torch.Tensor]],
    ) -> list[str]:
        """
        For the denoising task, we will only ever target the "denoise" key.

        Parameters
        ----------
        keys : List[str]
            List of task keys
        batch : Dict[str, Union[torch.Tensor, dgl.DGLGraph, Dict[str, torch.Tensor]]]
            Batch of training samples to inspect.

        Returns
        -------
        List[str]
            List of filtered task keys
        """
        return ["denoise"]

    def process_embedding(self, embeddings: Embeddings) -> dict[str, torch.Tensor]:
        """
        Override the base process embedding method, since we are assumed to only
        have a single output head and we need to use the point/node-level embeddings.

        Parameters
        ----------
        embeddings : Embeddings
            Embeddings data structure containing graph and node-level embeddings.

        Returns
        -------
        dict[str, torch.Tensor]
            Dictionary with a single 'denoise' key, corresponding to the
            predicted noise.
        """
        head = self.output_heads["denoise"]
        # prediction node noise
        pred_noise = head(embeddings.point_embedding)
        return {"denoise": pred_noise}

    def forward(
        self,
        batch: BatchDict,
    ) -> dict[str, torch.Tensor]:
        """
        Modified forward call for denoising positions.

        The goal of this task is to predict noise, given noisy coordinates,
        and for this to happen we substitute the noise-free positions temporarily
        for the noisy ones to prevent interference with other tasks.

        Parameters
        ----------
        batch : BatchDict
            Batch of data samples

        Returns
        -------
        dict[str, torch.Tensor]
            Dictionary output from ``process_embedding``

        Raises
        ------
        KeyError:
            Raises a ``KeyError`` ff the noisy positions are not found
            in either the graph or point cloud dictionary.
        """
        if "graph" in batch:
            graph = batch["graph"]
            if hasattr(graph, "ndata"):
                target = graph.ndata
            else:
                target = graph
        else:
            target = batch
        if "noisy_pos" not in target:
            raise KeyError(
                "'noisy_pos' was not found in data structure, please add the"
                " NoisyPositions pretraining transform, and/or check that"
                " 'noisy_pos' is included in the graph transform ``node_keys``."
            )
        temp_pos = target["pos"].clone().detach()
        # swap out positions for the noisy ones
        target["pos"] = target["noisy_pos"]
        if "embeddings" in batch:
            embedding = batch.get("embeddings")
        else:
            embedding = self.encoder(batch)
        outputs = self.process_embedding(embedding)
        target["pos"] = temp_pos
        return outputs<|MERGE_RESOLUTION|>--- conflicted
+++ resolved
@@ -1204,11 +1204,7 @@
         encoder_class: Optional[Type[nn.Module]] = None,
         encoder_kwargs: Optional[Dict[str, Any]] = None,
         loss_func: Union[Type[nn.Module], nn.Module] = nn.MSELoss,
-<<<<<<< HEAD
         loss_coeff: Optional[Dict[str, Any]] = None,
-=======
-        loss_coeff: Optional[Dict[str,Any]] = None,
->>>>>>> 6f0a9e13
         task_keys: Optional[List[str]] = None,
         output_kwargs: Dict[str, Any] = {},
         **kwargs: Any,
@@ -1248,10 +1244,6 @@
             results[key] = output
         return results
 
-<<<<<<< HEAD
-=======
-
->>>>>>> 6f0a9e13
     def _compute_losses(
         self,
         batch: Dict[str, Union[torch.Tensor, dgl.DGLGraph, Dict[str, torch.Tensor]]],
@@ -1290,19 +1282,9 @@
             losses[key] = self.loss_func(predictions[key], target_val) * (
                 coefficient / predictions[key].numel()
             )
-
-<<<<<<< HEAD
         total_loss: torch.Tensor = sum(losses.values())
         return {"loss": total_loss, "log": losses}
 
-=======
-            losses[key] = self.loss_func(predictions[key], target_val)*(coefficient/predictions[key].numel())
-
-        total_loss: torch.Tensor = sum(losses.values())
-        return {"loss": total_loss, "log": losses}
-
-
->>>>>>> 6f0a9e13
     def _make_output_heads(self) -> nn.ModuleDict:
         modules = {}
         for key in self.task_keys:
@@ -1351,11 +1333,7 @@
         batch: Dict[str, Union[torch.Tensor, dgl.DGLGraph, Dict[str, torch.Tensor]]],
         batch_idx: int,
     ):
-<<<<<<< HEAD
         with torch.enable_grad():  # Enabled gradient for Force computation
-=======
-        with torch.enable_grad(): #Enabled gradient for Force computation
->>>>>>> 6f0a9e13
             loss_dict = self._compute_losses(batch)
         metrics = {}
         # prepending training flag for
@@ -1606,7 +1584,7 @@
 
         def energy_and_force(
             pos: torch.Tensor, system_embedding: torch.Tensor
-        ) -> Tuple[torch.Tensor, torch.Tensor]:
+        ) -> tuple[torch.Tensor, torch.Tensor]:
             energy = self.output_heads["energy"](system_embedding)
             # now use autograd for force calculation
             force = (
