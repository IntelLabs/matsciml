from __future__ import annotations

import json
import multiprocessing
import os
import random
import warnings
from functools import cached_property
from time import sleep, time
from typing import Dict, List, Optional, Tuple, Union

import lmdb
import requests
import yaml
from tqdm import tqdm

from matsciml.datasets.utils import write_lmdb_data


class QueryIndex:
    """Custom iterator used to facilitate downloading data either by ID or until there
    is no more data to download.
    """

    def __init__(self, ids: list[int] = None):
        if ids is not None:
            self.custom_ids = True
            self.ids = ids + [None]
        else:
            self.custom_ids = False
            self.ids = 0

    def __next__(self):
        try:
            if self.custom_ids:
                return_value = self.ids.pop(0)
            else:
                return_value = self.ids
                self.ids += 1
            return return_value
        except IndexError:
            raise StopIteration

    def __iter__(self):
        return self


class OQMDRequest:
    """Query data from the Open Quantum Materials Database using their REST API.
    To download all properties of all materials, the url http://oqmd.org/oqmdapi/formationenergy
    is used. See https://static.oqmd.org/static/docs/restful.html for more details.
    """

    def __init__(
        self,
        base_data_dir: str = "./",
        split_files: list[str] | None = None,
        material_ids: list[int] | None = None,
        split_dir: str | None = None,
        limit: int = 1000,
        num_workers: int = 1,
    ):
        self.split_dir = split_dir
        self.base_data_dir = base_data_dir
        os.makedirs(base_data_dir, exist_ok=True)
        self.material_ids = material_ids
        self.split_files = split_files
        self.limit = limit
        if num_workers == -1:
            num_workers = multiprocessing.cpu_count()
        self.num_workers = num_workers
        # Can specify material ids' or split_files, but not both. If neither are
        # supplied, the full dataset is downloaded.
        if material_ids and split_files:
            raise Exception(f"Only one of material_ids and split_files may be supplied")
        if split_dir and split_files:
            raise Exception(f"Only one of split_dir and split_files may be supplied")
        elif material_ids is None and split_files is None:
            self.material_ids = list(range(0, 214435))

    @property
    def material_ids(self) -> list[str] | None:
        return self._material_ids

    @material_ids.setter
    def material_ids(self, values: list[int] | None) -> None:
        self._material_ids = values

    @property
    def data_dir(self) -> list[str] | None:
        return self._data_dir

    @data_dir.setter
    def data_dir(self, dst_folder: str | None) -> None:
        """Use the `base_data_dir` plus the destination folder to create `data_dir`.
        The `dst_folder` is determined by which split we are processing specified by
        `split_files`, otherwise will default to `all`.

        Args:
            dst_folder (Union[str, None]): Destination folder for data (raw, and lmdb)
        """
        self._data_dir = os.path.join(self.base_data_dir, dst_folder)
        os.makedirs(self._data_dir, exist_ok=True)

    def process_ids(self) -> dict[str, int]:
        """Builds a dictionary of split names and the id's associated with them.
        If not split files are specified then whatever material id's are present are
        used to create the 'all' split.

        Returns:
            Dict[str, int]: _description_
        """
        ids = {}
        if self.split_files is not None:
            for split_file in self.split_files:
                ids[split_file] = yaml.safe_load(open(split_file))
        if self.split_dir is not None:
            ids[self.split_dir] = self.material_ids
        else:
            ids["all"] = self.material_ids
        return ids

    def download_data(self):
        """Facilitates downloading data from different splits. Makes a folder
        specifically for the raw files stored in json format.
        """
        id_dict = self.process_ids()
        for split, ids in id_dict.items():
            self.material_ids = ids
            self.data_dir = os.path.join(os.path.splitext(split)[0], "raw_data")
            print(f"Downloading data to : {self.data_dir}")
            self.oqmd_request()

    def parse_sites(self, sites: list[str]) -> tuple[list, list]:
        """Extract `cart_coords` from `sites`, which are a list of strings with
        element name followed by x, y, z coordinates, e.g. "Na @ 0.1 -0.1 0.3".

        Args:
            sites (List[str]): List of sites

        Returns:
            Tuple[List, List]: List of atomic numbers, and list of cartesian positions.
        """
        symbols = []
        cart_coords = []
        for entry in sites:
            parts = entry.split("@")
            if len(parts) != 2:
                print(f"Invalid entry: {entry}")
                continue

            symbol = parts[0].strip()
            symbols.append(symbol)

            coords_str = parts[1].strip()
            coords = [float(coord) for coord in coords_str.split()]
            if len(coords) != 3:
                print(f"Invalid coordinates: {coords_str}")
                continue

            cart_coords.append(coords)
        atomic_numbers = [self.atomic_number_map[symbol] for symbol in symbols]
        return atomic_numbers, cart_coords

    def oqmd_request(self) -> dict[int, bool]:
        """Query the OQMD API which uses pagination to supply data, which is selected by
        a page limit and offset. When querying the whole database (material_ids=None),
        this will run unitl no more data is returned. When using material_ids, they
        should be specified by their offset, and use a page limit of 1, meaning samples
        will be downloaded individually. Data is dumped into json files that are
        processed further down the line. This makes it easy to pick up on an offset that
        may have failed and broken the pipeline.

        Returns:
            Dict[bool]: request status of each query.
        """

        def request_warning(requested_data):
            warning_message = f"Offset {index*self.limit} failed to download with: {requested_data.status_code}\n"
            warnings.warn(warning_message)
            with open(
                os.path.join(os.path.dirname(self.data_dir), f"failed.txt"),
                "a",
            ) as f:
                f.write(warning_message)
            return False

        request_status = {}
        oqmd_url = "http://oqmd.org/oqmdapi/formationenergy?&limit={}&offset={}"

        query_index = QueryIndex(self.material_ids)
        index = next(query_index)
        has_more_data = True
        retry = 0
        while has_more_data and retry < 10 and index is not None:
            t1 = time()
            data = requests.get(url=oqmd_url.format(self.limit, index * self.limit))
            retry = 0
            while data.status_code != 200 and retry < 10:
                data = requests.get(url=oqmd_url.format(self.limit, index * self.limit))
                sleep(60)
                retry += 1
            if data.status_code == 200:
                data = data.json()
                request_status[index] = True
                for n in range(len(data["data"])):
                    (
                        data["data"][n]["atomic_numbers"],
                        data["data"][n]["cart_coords"],
                    ) = self.parse_sites(data["data"][n]["sites"])
                if data["meta"]["more_data_available"]:
                    has_more_data = True
                else:
                    has_more_data = False
            else:
                request_status[index] = request_warning(data)

            t2 = time()
            print(f"Loading Batch {index} time {round(t2 - t1, 2)} seconds")
            with open(
                os.path.join(self.data_dir, "query_" + str(index) + ".json"),
                "w",
            ) as json_file:
                json.dump(data["data"], json_file, indent=2)
            index = next(query_index)
        return request_status

    @cached_property
    def atomic_number_map(self) -> dict[str, int]:
        """List of element symbols and their atomic numbers.

        Returns:
            Dict[str, int]: _description_
        """
        # fmt: off
        an_map = {
            'H': 1, 'He': 2, 'Li': 3, 'Be': 4, 'B': 5, 'C': 6, 'N': 7, 'O': 8,
            'F': 9, 'Ne': 10, 'Na': 11, 'Mg': 12, 'Al': 13, 'Si': 14, 'P': 15,
            'S': 16, 'Cl': 17, 'Ar': 18, 'K': 19, 'Ca': 20, 'Sc': 21, 'Ti': 22,
            'V': 23, 'Cr': 24, 'Mn': 25, 'Fe': 26, 'Co': 27, 'Ni': 28, 'Cu': 29,
            'Zn': 30, 'Ga': 31, 'Ge': 32, 'As': 33, 'Se': 34, 'Br': 35, 'Kr': 36,
            'Rb': 37, 'Sr': 38, 'Y': 39, 'Zr': 40, 'Nb': 41, 'Mo': 42, 'Tc': 43,
            'Ru': 44, 'Rh': 45, 'Pd': 46, 'Ag': 47, 'Cd': 48, 'In': 49, 'Sn': 50,
            'Sb': 51, 'Te': 52, 'I': 53, 'Xe': 54, 'Cs': 55, 'Ba': 56, 'La': 57,
            'Ce': 58, 'Pr': 59, 'Nd': 60, 'Pm': 61, 'Sm': 62, 'Eu': 63, 'Gd': 64,
            'Tb': 65, 'Dy': 66, 'Ho': 67, 'Er': 68, 'Tm': 69, 'Yb': 70, 'Lu': 71,
            'Hf': 72, 'Ta': 73, 'W': 74, 'Re': 75, 'Os': 76, 'Ir': 77, 'Pt': 78,
            'Au': 79, 'Hg': 80, 'Tl': 81, 'Pb': 82, 'Bi': 83, 'Po': 84, 'At': 85,
            'Rn': 86, 'Fr': 87, 'Ra': 88, 'Ac': 89, 'Th': 90, 'Pa': 91, 'U': 92,
            'Np': 93, 'Pu': 94, 'Am': 95, 'Cm': 96, 'Bk': 97, 'Cf': 98, 'Es': 99,
            'Fm': 100, 'Md': 101, 'No': 102, 'Lr': 103, 'Rf': 104, 'Db': 105,
            'Sg': 106, 'Bh': 107, 'Hs': 108, 'Mt': 109, 'Ds': 110, 'Rg': 111,
            'Cn': 112, 'Nh': 113, 'Fl': 114, 'Mc': 115, 'Lv': 116, 'Ts': 117,
            'Og': 118,
        }
        # fmt: on
        return an_map

    def process_json(self):
        """Process json files to be saved into Open MatSciML format (lmdb files). A
        set of required keys are defined to ensure all data have the same contents.
        """
<<<<<<< HEAD
        files = [file for file in os.listdir(self.data_dir) if file.endswith('.json')]
        required_keys = set(
            [
                "name",
                "entry_id",
                "calculation_id",
                "icsd_id",
                "formationenergy_id",
                "duplicate_entry_id",
                "composition",
                "composition_generic",
                "prototype",
                "spacegroup",
                "volume",
                "ntypes",
                "natoms",
                "unit_cell",
                "sites",
                "band_gap",
                "delta_e",
                "stability",
                "fit",
                "calculation_label",
                "atomic_numbers",
                "cart_coords",
            ]
        )
=======
        files = os.listdir(self.data_dir)
        required_keys = {
            "name",
            "entry_id",
            "calculation_id",
            "icsd_id",
            "formationenergy_id",
            "duplicate_entry_id",
            "composition",
            "composition_generic",
            "prototype",
            "spacegroup",
            "volume",
            "ntypes",
            "natoms",
            "unit_cell",
            "band_gap",
            "delta_e",
            "stability",
            "fit",
            "calculation_label",
            "atomic_numbers",
            "cart_coords",
        }
>>>>>>> 1ea9e772
        oqmd_data = []
        for file in tqdm(files, desc="Processing Json Files"):
            with open(os.path.join(self.data_dir, file)) as f:
                try:
                    data = json.load(f)
                except Exception:
                    print(os.path.join(self.data_dir, file))
                    continue

                for n in range(len(data)):
                    if (
                        not data[n].get("cart_coords", False)
                        and data[n].get("sites") is not None
                    ):
                        try:
                            (
                                data[n]["atomic_numbers"],
                                data[n]["cart_coords"],
                            ) = self.parse_sites(data[n]["sites"])
                        except KeyError:
                            print(f"Key error in file {file}")

                    sample_keys = list(data[n].keys())
                    present = [key in sample_keys for key in required_keys]

                    if all(present):
                        oqmd_data.append(data[n])
                    else:
                        pass

        self.data = oqmd_data
        return

    def to_lmdb(self, lmdb_path: str) -> None:
        """
        Save the retrieved documents to an LMDB file.

        Requires specifying a folder to save to, in which a "data.lmdb" file
        and associated lockfile will be created. Each entry is saved as key/
        value pairs, with keys simply being the index, and the value being
        a pickled dictionary representation of the retrieved `SummaryDoc`.

        Parameters
        ----------
        lmdb_path : str
            Directory to save the LMDB data to.

        Raises
        ------
        ValueError:
            [TODO:description]
        """
        os.makedirs(lmdb_path, exist_ok=True)
        target_env = lmdb.open(
            os.path.join(lmdb_path, "data.lmdb"),
            subdir=False,
            map_size=1099511627776 * 2, # 1099511627776 = 1TB, 1073741824 = 1 GB, 104857600 = 100 MB, 1048576 = 1 MB
            meminit=False,
            map_async=True,
        )
        if self.data is not None:
            for index, entry in tqdm(
                enumerate(self.data),
                desc="Entries processed",
                total=len(self.data),
            ):
                write_lmdb_data(index, entry, target_env)
        else:
            raise ValueError(
                f"No data was available for serializing - did you run `retrieve_data`?",
            )

    @classmethod
    def make_devset(cls):
        random.seed(6)
        kwargs = {
            "base_data_dir": "./matsciml/datasets/oqmd/",
            "material_ids": list(random.sample(range(0, 1000000), 100)),
            "limit": 1,
        }
        oqmd = cls(**kwargs)
        oqmd.data_dir = "devset"
        oqmd.oqmd_request()
        oqmd.process_json()
        oqmd.to_lmdb(oqmd.data_dir)


if __name__ == "__main__":
    start_time = time()
    OQMDRequest.make_devset()
    end_time = time()
    running_time = end_time - start_time
    minutes, seconds = divmod(running_time, 60)
    print(f"Done! Program executed in {int(minutes)} minutes and {int(seconds)} seconds")<|MERGE_RESOLUTION|>--- conflicted
+++ resolved
@@ -260,7 +260,6 @@
         """Process json files to be saved into Open MatSciML format (lmdb files). A
         set of required keys are defined to ensure all data have the same contents.
         """
-<<<<<<< HEAD
         files = [file for file in os.listdir(self.data_dir) if file.endswith('.json')]
         required_keys = set(
             [
@@ -288,32 +287,6 @@
                 "cart_coords",
             ]
         )
-=======
-        files = os.listdir(self.data_dir)
-        required_keys = {
-            "name",
-            "entry_id",
-            "calculation_id",
-            "icsd_id",
-            "formationenergy_id",
-            "duplicate_entry_id",
-            "composition",
-            "composition_generic",
-            "prototype",
-            "spacegroup",
-            "volume",
-            "ntypes",
-            "natoms",
-            "unit_cell",
-            "band_gap",
-            "delta_e",
-            "stability",
-            "fit",
-            "calculation_label",
-            "atomic_numbers",
-            "cart_coords",
-        }
->>>>>>> 1ea9e772
         oqmd_data = []
         for file in tqdm(files, desc="Processing Json Files"):
             with open(os.path.join(self.data_dir, file)) as f:
