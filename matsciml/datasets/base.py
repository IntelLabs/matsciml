# Copyright (C) 2022-2023 Intel Corporation
# SPDX-License-Identifier: MIT License
from __future__ import annotations

import functools
from abc import abstractmethod
from pathlib import Path
from random import sample
<<<<<<< HEAD
from typing import Any
from typing import Callable
from typing import Dict
from typing import List
from typing import Optional
from typing import Tuple
from typing import Union

import torch
from torch.utils.data import DataLoader
from torch.utils.data import Dataset

from matsciml.common.types import BatchDict
from matsciml.common.types import DataDict
=======
from typing import Any, Callable, Dict, List, Optional, Tuple, Union

import torch
from torch.utils.data import DataLoader, Dataset

from matsciml.common.types import BatchDict, DataDict
>>>>>>> 0a49461c
from matsciml.datasets import utils

# this provides some backwards compatiability to Python ~3.7
if hasattr(functools, "cache"):
    from functools import cache
else:
    from functools import lru_cache

    cache = lru_cache(maxsize=None)


class BaseLMDBDataset(Dataset):
    """
    Main purpose of this class is to inherit LMDB file
    reading.
    """

    __devset__ = None

    def __init__(
        self,
        lmdb_root_path: str | Path,
        transforms: list[Callable] | None = None,
    ) -> None:
        super().__init__()
        if isinstance(lmdb_root_path, str):
            lmdb_root_path = Path(lmdb_root_path)
        # check that the root path exists
        assert (
            lmdb_root_path.exists()
        ), f"Root folder for dataset does not exist {lmdb_root_path}"
        # check LMDB files exist within the subdirectory
        db_paths = sorted(lmdb_root_path.glob("*.lmdb"))
        assert len(db_paths) > 0, f"No LMDBs found in '{lmdb_root_path}'"
        self._envs = [utils.connect_db_read(path) for path in db_paths]
        self.transforms = transforms

    @property
    def transforms(self) -> list[Callable]:
        return self._transforms

    @transforms.setter
    def transforms(self, values: list[Callable] | None) -> None:
        # if transforms are passed, this gives an opportunity for
        # each transform to modify the state of this dataset
        if values:
            for transform in values:
                if hasattr(transform, "setup_transform"):
                    transform.setup_transform(self)
        self._transforms = values

    @property
    @abstractmethod
    def data_loader(self) -> DataLoader:
        raise NotImplementedError(
            f"No data loader specified for {self.__class__.__name__}.",
        )

    @cache
    def _load_keys(self) -> list[tuple[int, int]]:
        """
        Load in all of the indices from each LMDB file. This creates an
        easy lookup of which data point is mapped to which total dataset
        index, as the former is returned as a simple 2-tuple of lmdb
        file index and the subindex (i.e. the actual data to read in).

        Returns
        -------
        List[Tuple[int, int]]
            2-tuple of LMDB file index and data index within the file
        """
        indices = []
        for lmdb_index, env in enumerate(self._envs):
            # get only numeric keys from the LMDB file
            subindices = utils.get_lmdb_data_keys(env)
            indices.extend([(lmdb_index, (int(subindex))) for subindex in subindices])
        return indices

    @property
    @cache
    def is_preprocessed(self) -> bool:
        """
        Property of the dataset that indicates it was preprocessed.

        The function looks into each open LMDB file, and looks for a
        ``metadata`` key. For legacy support, the dataset is not
        preprocessed if this key is not present. If it does, we look
        further for a ``preprocessed`` flag within the metadata, and
        return whether all elements are True.

        Returns
        -------
        bool
            True if every LMDB environment contains a "preprocessed"
            flag written out by ``save_preprocessed_data``, otherwise
            False.
        """
        metadata = [utils.get_lmdb_metadata(env) for env in self._envs]
        if not all(metadata):
            # the dataset is not preprocessed if the metadata key doesn't
            # even exist
            return False
        preprocessed_flags = [m.get("preprocessed", None) for m in metadata]
        return all(preprocessed_flags)

    def index_to_key(self, index: int) -> tuple[int]:
        """For trajectory dataset, just grab the 2-tuple of LMDB index and subindex"""
        return self.keys[index]

    def data_from_key(self, lmdb_index: int, subindex: int) -> Any:
        """
        Retrieve a trajectory data point from a given LMDB file and its
        corresponding index.

        Parameters
        ----------
        lmdb_index : int
            Index corresponding to which LMDB file to read from
        subindex : int
            Index corresponding to the data to retrieve from an LMDB file

        Returns
        -------
        Any
            Unpickled representation of the data
        """
        data = utils.get_data_from_index(lmdb_index, subindex, self._envs)
        return data

    @property
    # @cache
    def keys(self) -> list[tuple[int, int]]:
        return self._load_keys()

    def __getitem__(self, index: int) -> DataDict:
        """
        Implements the __getitem__ method that PyTorch `DataLoader` need
        to retrieve a piece of data. This implementation should not require
        tampering: child classes should just call `super().__getitem__(idx)`
        to get the raw data out, and post-process as required.

        The overall work flow is to look up the `keys` (a 2-tuple of
        LMDB file and subindex) from the `index` (i.e. `range(len(dataset))`),
        and return the unpickled data.

        Parameters
        ----------
        index : int
            Dataset index

        Returns
        -------
        Any
            Returns un-pickled data from the LMDB file.
        """
        keys = self.index_to_key(index)
        if not self.is_preprocessed:
            # for non-preprocessed data, we rely on any logic
            # contained in `data_from_key`
            data = self.data_from_key(*keys)
            data["dataset"] = self.__class__.__name__
            # if some callable transforms have been provided, transform
            # the data sequentially
            if self.transforms:
                for transform in self.transforms:
                    data = transform(data)
        else:
            # if preprocessed, we bypass all transformation steps
            data = utils.get_data_from_index(*keys, self._envs)
            # we don't write the dataset name, because it should already
            # be saved
        return data

    def __len__(self) -> int:
        """
        This is a simple implementation so that the `__len__` function
        shouldn't need to be re-implemented for every dataset.
        """
        return len(self.keys)

    def __del__(self) -> None:
        """Teardown on exit to ensure all LMDB files are closed."""
        for env in self._envs:
            env.close()

    @staticmethod
    def collate_fn(batch: list[DataDict]) -> BatchDict:
        return utils.concatenate_keys(batch)

    def sample(self, num_samples: int) -> list[Any]:
        """
        Produce a set of random samples from this dataset.

        Samples _without_ replacement, and is intended for obtaining statistics
        about the dataset without iterating over its entirety.

        Parameters
        ----------
        num_samples : int
            Number of samples to draw

        Returns
        -------
        List[Any]
            List of samples from the dataset.
        """
        assert num_samples < len(self)
        indices = sample(range(len(self)), num_samples)
        samples = [self.__getitem__(i) for i in indices]
        return samples

    @property
    @abstractmethod
    def target_keys(self) -> dict[str, list[str]]:
        """
        Indicates what the expected keys are for targets.

        Primarily serves as a method of peeking into what the task will entail
        for the task modules to initialize output heads.

        Returns
        -------
        Dict[str, List[str]]
            Target keys, nested by task type
        """
        ...

    @property
    def representation(self) -> str:
        return self._representation

    @representation.setter
    def representation(self, value: str) -> None:
        value = value.lower()
        assert value in [
            "graph",
            "point_cloud",
        ], "Supported representations are 'graph' and 'point_cloud'."
        self._representation = value

    @property
    def pad_keys(self) -> list[str]:
        ...

    @pad_keys.setter
    @abstractmethod
    def pad_keys(self, keys: list[str]) -> None:
        ...

    @classmethod
    def from_devset(cls, transforms: list[Callable] | None = None, **kwargs):
        """
        Instantiate an instance of this dataset conveniently from the builtin
        devset.

        This method should be usable by child classes, and additional kwargs
        can be passed to modify its behavior further than providing transforms.

        Parameters
        ----------
        transforms : Optional[List[Callable]], optional
            List of transforms, by default None
        """
        return cls(cls.__devset__, transforms=transforms, **kwargs)

    def save_preprocessed_data(
        self,
        target_dir: str | Path,
        num_procs: int,
        data: list[Any] | None = None,
        **metadata,
    ) -> None:
        """
        Exports a set of LMDB files, with data passed through the gambit
        of pipeline steps as we were computing on the fly.

        This is primarily to facilitate complex data transformations
        that might be computationally expensive at run time, and the
        we wishe to precompute these transformations to be loaded later.

        Additional key/value pairs can be passed as ``metadata``, which
        will be duplicated and saved on all LMDB outputs under the
        "metadata" key.

        Parameters
        ----------
        target_dir : Union[str, Path]
            Target directory to save LMDB files to. This will contain
            ``num_procs`` number of LMDB files; will be created if
            it doesn't exist already.
        num_procs : int
            Number of processes to parallelize over
        data: Optional[List[Any]], optional
            List of data to save - default behavior is to save all
            data, but if the user wishes to pass a specific subset
            manually curated, it can be passed as this argument.
        """
        metadata.setdefault("preprocessed", True)
        # retrieve samples, as it comes through the pipeline
        if not data:
            data = [self.__getitem__(index) for index in range(len(self))]
        utils.parallel_lmdb_write(target_dir, data, num_procs, metadata)


class PointCloudDataset(BaseLMDBDataset):
    def __init__(
        self,
        lmdb_root_path: str | Path,
        transforms: list[Callable[..., Any]] | None = None,
        full_pairwise: bool = True,
    ) -> None:
        super().__init__(lmdb_root_path, transforms)
        self.full_pairwise = full_pairwise
        self.representation = "point_cloud"

    @staticmethod
    def choose_dst_nodes(size: int, full_pairwise: bool) -> dict[str, torch.Tensor]:
        r"""
        Generate indices for nodes to construct a point cloud with. If ``full_pairwise``
        is ``True``, the point cloud will be symmetric with shape ``[max_size, max_size]``,
        otherwise a random number of neighbors (ranging from 1 to ``max_size``) will be
        used to select ``dst_nodes``, with the resulting shape being ``[max_size, num_neighbors]``.

        Parameters
        ----------
        size : int
            Number of particles in the full system
        full_pairwise : bool
            Toggles whether to pair all nodes with all other nodes. Setting to ``False``
            will help improve memory footprint.

        Returns
        -------
        Dict[str, torch.Tensor]
            Key/value pair of source and destination node indices. If ``full_pairwise``,
            then the two tensors are identical.
        """
        src_indices = torch.arange(size)
        if not full_pairwise:
            num_neighbors = torch.randint(1, size, (1,)).item()
            dst_indices = torch.randperm(size)[:num_neighbors].sort().values
        else:
            dst_indices = src_indices
        return {"src_nodes": src_indices, "dst_nodes": dst_indices}<|MERGE_RESOLUTION|>--- conflicted
+++ resolved
@@ -6,29 +6,12 @@
 from abc import abstractmethod
 from pathlib import Path
 from random import sample
-<<<<<<< HEAD
-from typing import Any
-from typing import Callable
-from typing import Dict
-from typing import List
-from typing import Optional
-from typing import Tuple
-from typing import Union
-
-import torch
-from torch.utils.data import DataLoader
-from torch.utils.data import Dataset
-
-from matsciml.common.types import BatchDict
-from matsciml.common.types import DataDict
-=======
 from typing import Any, Callable, Dict, List, Optional, Tuple, Union
 
 import torch
 from torch.utils.data import DataLoader, Dataset
 
 from matsciml.common.types import BatchDict, DataDict
->>>>>>> 0a49461c
 from matsciml.datasets import utils
 
 # this provides some backwards compatiability to Python ~3.7
