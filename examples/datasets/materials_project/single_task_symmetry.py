from __future__ import annotations

import pytorch_lightning as pl
from torch.nn import LayerNorm, SiLU

from matsciml.datasets.transforms import PointCloudToGraphTransform
from matsciml.lightning.data_utils import MatSciMLDataModule
from matsciml.models import GraphConvModel
from matsciml.models.base import CrystalSymmetryClassificationTask

pl.seed_everything(21616)


model = GraphConvModel(100, 128, encoder_only=True)
task = CrystalSymmetryClassificationTask(
    model,
    output_kwargs={
        "norm": LayerNorm(128),
        "hidden_dim": 128,
        "activation": SiLU,
        "lazy": False,
        "input_dim": 128,
    },
    lr=1e-3,
)

# the base set is required because the devset does not contain symmetry labels
dm = MatSciMLDataModule(
    dataset="MaterialsProjectDataset",
<<<<<<< HEAD
    train_path="./matsciml/datasets/materials_project/devset",
=======
    train_path="./mp-project/base/train",
>>>>>>> 0a49461c
    dset_kwargs={
        "transforms": [
            PointCloudToGraphTransform(
                "dgl",
                cutoff_dist=20.0,
                node_keys=["pos", "atomic_numbers"],
            ),
        ],
    },
    val_split=0.2,
    batch_size=16,
    num_workers=0,
)

trainer = pl.Trainer(fast_dev_run=10, enable_checkpointing=False)

trainer.fit(task, datamodule=dm)<|MERGE_RESOLUTION|>--- conflicted
+++ resolved
@@ -27,11 +27,7 @@
 # the base set is required because the devset does not contain symmetry labels
 dm = MatSciMLDataModule(
     dataset="MaterialsProjectDataset",
-<<<<<<< HEAD
     train_path="./matsciml/datasets/materials_project/devset",
-=======
-    train_path="./mp-project/base/train",
->>>>>>> 0a49461c
     dset_kwargs={
         "transforms": [
             PointCloudToGraphTransform(
