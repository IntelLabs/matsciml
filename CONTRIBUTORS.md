--- conflicted
+++ resolved
@@ -10,10 +10,6 @@
 - Krzysztof Sadowski (@ksadowski13)
 - Jonathan Schmidt (@JonathanSchmidt1)
 - Matthew Spellings (@klarh)
-<<<<<<< HEAD
 - Bin Mu (@bmuaz)
 
-=======
-  
->>>>>>> 1ea9e772
 If you have submitted a pull request with code contributions, please add your name above as part of your PR!